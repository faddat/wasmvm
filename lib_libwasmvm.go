//go:build cgo && !nolink_libwasmvm

// This file contains the part of the API that is exposed when libwasmvm
// is available (i.e. cgo is enabled and nolink_libwasmvm is not set).

package cosmwasm

import (
	"encoding/json"
	"fmt"

	"github.com/CosmWasm/wasmvm/v2/internal/api"
	"github.com/CosmWasm/wasmvm/v2/types"
)

// VM is the main entry point to this library.
// You should create an instance with its own subdirectory to manage state inside,
// and call it for all cosmwasm code related actions.
type VM struct {
	cache      api.Cache
	printDebug bool
}

// NewVM creates a new VM.
//
// `dataDir` is a base directory for Wasm blobs and various caches.
// `supportedCapabilities` is a list of capabilities supported by the chain.
// `memoryLimit` is the memory limit of each contract execution (in MiB)
// `printDebug` is a flag to enable/disable printing debug logs from the contract to STDOUT. This should be false in production environments.
// `cacheSize` sets the size in MiB of an in-memory cache for e.g. module caching. Set to 0 to disable.
// `deserCost` sets the gas cost of deserializing one byte of data.
func NewVM(dataDir string, supportedCapabilities []string, memoryLimit uint32, printDebug bool, cacheSize uint32) (*VM, error) {
	return NewVMWithConfig(types.VMConfig{
		Cache: types.CacheOptions{
			BaseDir:                  dataDir,
			AvailableCapabilities:    supportedCapabilities,
			MemoryCacheSizeBytes:     types.NewSizeMebi(cacheSize),
			InstanceMemoryLimitBytes: types.NewSizeMebi(memoryLimit),
		},
	}, printDebug)
}

// NewVMWithConfig creates a new VM with a custom configuration.
// This allows for more fine-grained control over the VM's behavior compared to NewVM and
// can be extended more easily in the future.
func NewVMWithConfig(config types.VMConfig, printDebug bool) (*VM, error) {
	cache, err := api.InitCache(config)
	if err != nil {
		return nil, err
	}
	return &VM{cache: cache, printDebug: printDebug}, nil
}

// Cleanup should be called when no longer using this instances.
// It frees resources in libwasmvm (the Rust part) and releases a lock in the base directory.
func (vm *VM) Cleanup() {
	api.ReleaseCache(vm.cache)
}

// StoreCode will compile the Wasm code, and store the resulting compiled module
// as well as the original code. Both can be referenced later via Checksum.
// This must be done one time for given code, after which it can be
// instatitated many times, and each instance called many times.
//
// For example, the code for all ERC-20 contracts should be the same.
// This function stores the code for that contract only once, but it can
// be instantiated with custom inputs in the future.
//
// Returns both the checksum, as well as the gas cost of compilation (in CosmWasm Gas) or an error.
func (vm *VM) StoreCode(code WasmCode, gasLimit uint64) (Checksum, uint64, error) {
	gasCost := compileCost(code)
	if gasLimit < gasCost {
		return nil, gasCost, types.OutOfGasError{}
	}

	checksum, err := api.StoreCode(vm.cache, code, true)
	return checksum, gasCost, err
}

// SimulateStoreCode is the same as StoreCode but does not actually store the code.
// This is useful for simulating all the validations happening in StoreCode without actually
// writing anything to disk.
func (vm *VM) SimulateStoreCode(code WasmCode, gasLimit uint64) (Checksum, uint64, error) {
	gasCost := compileCost(code)
	if gasLimit < gasCost {
		return nil, gasCost, types.OutOfGasError{}
	}

	checksum, err := api.StoreCode(vm.cache, code, false)
	return checksum, gasCost, err
}

// StoreCodeUnchecked is the same as StoreCode but skips static validation checks and charges no gas.
// Use this for adding code that was checked before, particularly in the case of state sync.
func (vm *VM) StoreCodeUnchecked(code WasmCode) (Checksum, error) {
	return api.StoreCodeUnchecked(vm.cache, code)
}

func (vm *VM) RemoveCode(checksum Checksum) error {
	return api.RemoveCode(vm.cache, checksum)
}

// GetCode will load the original Wasm code for the given checksum.
// This will only succeed if that checksum was previously returned from
// a call to StoreCode.
//
// This can be used so that the (short) checksum is stored in the iavl tree
// and the larger binary blobs (wasm and compiled modules) are all managed
// by libwasmvm/cosmwasm-vm (Rust part).
func (vm *VM) GetCode(checksum Checksum) (WasmCode, error) {
	return api.GetCode(vm.cache, checksum)
}

// Pin pins a code to an in-memory cache, such that is
// always loaded quickly when executed.
// Pin is idempotent.
func (vm *VM) Pin(checksum Checksum) error {
	return api.Pin(vm.cache, checksum)
}

// Unpin removes the guarantee of a contract to be pinned (see Pin).
// After calling this, the code may or may not remain in memory depending on
// the implementor's choice.
// Unpin is idempotent.
func (vm *VM) Unpin(checksum Checksum) error {
	return api.Unpin(vm.cache, checksum)
}

// Returns a report of static analysis of the wasm contract (uncompiled).
// This contract must have been stored in the cache previously (via Create).
// Only info currently returned is if it exposes all ibc entry points, but this may grow later.
func (vm *VM) AnalyzeCode(checksum Checksum) (*types.AnalysisReport, error) {
	return api.AnalyzeCode(vm.cache, checksum)
}

// GetMetrics some internal metrics for monitoring purposes.
func (vm *VM) GetMetrics() (*types.Metrics, error) {
	return api.GetMetrics(vm.cache)
}

// GetPinnedMetrics returns some internal metrics of pinned contracts for monitoring purposes.
// The order of entries is non-deterministic and the values are node-specific. Don't use this in consensus-critical contexts.
func (vm *VM) GetPinnedMetrics() (*types.PinnedMetrics, error) {
	return api.GetPinnedMetrics(vm.cache)
}

// Instantiate will create a new contract based on the given Checksum.
// We can set the initMsg (contract "genesis") here, and it then receives
// an account and address and can be invoked (Execute) many times.
//
// Storage should be set with a PrefixedKVStore that this code can safely access.
//
// Under the hood, we may recompile the wasm, use a cached native compile, or even use a cached instance
// for performance.
func (vm *VM) Instantiate(
	checksum Checksum,
	env types.Env,
	info types.MessageInfo,
	initMsg []byte,
	store KVStore,
	goapi GoAPI,
	querier Querier,
	gasMeter GasMeter,
	gasLimit uint64,
	deserCost types.UFraction,
) (*types.ContractResult, uint64, error) {
	envBin, err := json.Marshal(env)
	if err != nil {
		return nil, 0, err
	}
	infoBin, err := json.Marshal(info)
	if err != nil {
		return nil, 0, err
	}
	data, gasReport, err := api.Instantiate(vm.cache, checksum, envBin, infoBin, initMsg, &gasMeter, store, &goapi, &querier, gasLimit, vm.printDebug)
	if err != nil {
		return nil, gasReport.UsedInternally, err
	}

	var result types.ContractResult
	err = DeserializeResponse(gasLimit, deserCost, &gasReport, data, &result)
	if err != nil {
		return nil, gasReport.UsedInternally, err
	}
	return &result, gasReport.UsedInternally, nil
}

// Execute calls a given contract. Since the only difference between contracts with the same Checksum is the
// data in their local storage, and their address in the outside world, we need no ContractID here.
// (That is a detail for the external, sdk-facing, side).
//
// The caller is responsible for passing the correct `store` (which must have been initialized exactly once),
// and setting the env with relevant info on this instance (address, balance, etc).
func (vm *VM) Execute(
	checksum Checksum,
	env types.Env,
	info types.MessageInfo,
	executeMsg []byte,
	store KVStore,
	goapi GoAPI,
	querier Querier,
	gasMeter GasMeter,
	gasLimit uint64,
	deserCost types.UFraction,
) (*types.ContractResult, uint64, error) {
	envBin, err := json.Marshal(env)
	if err != nil {
		return nil, 0, err
	}
	infoBin, err := json.Marshal(info)
	if err != nil {
		return nil, 0, err
	}
	data, gasReport, err := api.Execute(vm.cache, checksum, envBin, infoBin, executeMsg, &gasMeter, store, &goapi, &querier, gasLimit, vm.printDebug)
	if err != nil {
		return nil, gasReport.UsedInternally, err
	}

	var result types.ContractResult
	err = DeserializeResponse(gasLimit, deserCost, &gasReport, data, &result)
	if err != nil {
		return nil, gasReport.UsedInternally, err
	}
	return &result, gasReport.UsedInternally, nil
}

// Query allows a client to execute a contract-specific query. If the result is not empty, it should be
// valid json-encoded data to return to the client.
// The meaning of path and data can be determined by the code. Path is the suffix of the abci.QueryRequest.Path.
func (vm *VM) Query(
	checksum Checksum,
	env types.Env,
	queryMsg []byte,
	store KVStore,
	goapi GoAPI,
	querier Querier,
	gasMeter GasMeter,
	gasLimit uint64,
	deserCost types.UFraction,
) (*types.QueryResult, uint64, error) {
	envBin, err := json.Marshal(env)
	if err != nil {
		return nil, 0, err
	}
	data, gasReport, err := api.Query(vm.cache, checksum, envBin, queryMsg, &gasMeter, store, &goapi, &querier, gasLimit, vm.printDebug)
	if err != nil {
		return nil, gasReport.UsedInternally, err
	}

	var result types.QueryResult
	err = DeserializeResponse(gasLimit, deserCost, &gasReport, data, &result)
	if err != nil {
		return nil, gasReport.UsedInternally, err
	}
	return &result, gasReport.UsedInternally, nil
}

// Migrate will migrate an existing contract to a new code binary.
// This takes storage of the data from the original contract and the Checksum of the new contract that should
// replace it. This allows it to run a migration step if needed, or return an error if unable to migrate
// the given data.
//
// MigrateMsg has some data on how to perform the migration.
func (vm *VM) Migrate(
	checksum Checksum,
	env types.Env,
	migrateMsg []byte,
	store KVStore,
	goapi GoAPI,
	querier Querier,
	gasMeter GasMeter,
	gasLimit uint64,
	deserCost types.UFraction,
) (*types.ContractResult, uint64, error) {
	envBin, err := json.Marshal(env)
	if err != nil {
		return nil, 0, err
	}
	data, gasReport, err := api.Migrate(vm.cache, checksum, envBin, migrateMsg, &gasMeter, store, &goapi, &querier, gasLimit, vm.printDebug)
	if err != nil {
		return nil, gasReport.UsedInternally, err
	}

	var result types.ContractResult
	err = DeserializeResponse(gasLimit, deserCost, &gasReport, data, &result)
	if err != nil {
		return nil, gasReport.UsedInternally, err
	}
	return &result, gasReport.UsedInternally, nil
}

// MigrateWithInfo will migrate an existing contract to a new code binary.
// This takes storage of the data from the original contract and the Checksum of the new contract that should
// replace it. This allows it to run a migration step if needed, or return an error if unable to migrate
// the given data.
//
// MigrateMsg has some data on how to perform the migration.
//
// MigrateWithInfo takes one more argument - `migateInfo`. It consist of an additional data
// related to the on-chain current contract's state version.
func (vm *VM) MigrateWithInfo(
	checksum Checksum,
	env types.Env,
	migrateMsg []byte,
	migrateInfo types.MigrateInfo,
	store KVStore,
	goapi GoAPI,
	querier Querier,
	gasMeter GasMeter,
	gasLimit uint64,
	deserCost types.UFraction,
) (*types.ContractResult, uint64, error) {
	envBin, err := json.Marshal(env)
	if err != nil {
		return nil, 0, err
	}

	migrateBin, err := json.Marshal(migrateInfo)
	if err != nil {
		return nil, 0, err
	}

	data, gasReport, err := api.MigrateWithInfo(vm.cache, checksum, envBin, migrateMsg, migrateBin, &gasMeter, store, &goapi, &querier, gasLimit, vm.printDebug)
	if err != nil {
		return nil, gasReport.UsedInternally, err
	}

	var result types.ContractResult
	err = DeserializeResponse(gasLimit, deserCost, &gasReport, data, &result)
	if err != nil {
		return nil, gasReport.UsedInternally, err
	}
	return &result, gasReport.UsedInternally, nil
}

// Sudo allows native Go modules to make privileged (sudo) calls on the contract.
// The contract can expose entry points that cannot be triggered by any transaction, but only via
// native Go modules, and delegate the access control to the system.
//
// These work much like Migrate (same scenario) but allows custom apps to extend the privileged entry points
// without forking cosmwasm-vm.
func (vm *VM) Sudo(
	checksum Checksum,
	env types.Env,
	sudoMsg []byte,
	store KVStore,
	goapi GoAPI,
	querier Querier,
	gasMeter GasMeter,
	gasLimit uint64,
	deserCost types.UFraction,
) (*types.ContractResult, uint64, error) {
	envBin, err := json.Marshal(env)
	if err != nil {
		return nil, 0, err
	}
	data, gasReport, err := api.Sudo(vm.cache, checksum, envBin, sudoMsg, &gasMeter, store, &goapi, &querier, gasLimit, vm.printDebug)
	if err != nil {
		return nil, gasReport.UsedInternally, err
	}

	var result types.ContractResult
	err = DeserializeResponse(gasLimit, deserCost, &gasReport, data, &result)
	if err != nil {
		return nil, gasReport.UsedInternally, err
	}
	return &result, gasReport.UsedInternally, nil
}

// Reply allows the native Go wasm modules to make a privileged call to return the result
// of executing a SubMsg.
//
// These work much like Sudo (same scenario) but focuses on one specific case (and one message type).
func (vm *VM) Reply(
	checksum Checksum,
	env types.Env,
	reply types.Reply,
	store KVStore,
	goapi GoAPI,
	querier Querier,
	gasMeter GasMeter,
	gasLimit uint64,
	deserCost types.UFraction,
) (*types.ContractResult, uint64, error) {
	envBin, err := json.Marshal(env)
	if err != nil {
		return nil, 0, err
	}
	replyBin, err := json.Marshal(reply)
	if err != nil {
		return nil, 0, err
	}
	data, gasReport, err := api.Reply(vm.cache, checksum, envBin, replyBin, &gasMeter, store, &goapi, &querier, gasLimit, vm.printDebug)
	if err != nil {
		return nil, gasReport.UsedInternally, err
	}

	var result types.ContractResult
	err = DeserializeResponse(gasLimit, deserCost, &gasReport, data, &result)
	if err != nil {
		return nil, gasReport.UsedInternally, err
	}
	return &result, gasReport.UsedInternally, nil
}

// IBCChannelOpen is available on IBC-enabled contracts and is a hook to call into
// during the handshake pahse.
func (vm *VM) IBCChannelOpen(
	checksum Checksum,
	env types.Env,
	msg types.IBCChannelOpenMsg,
	store KVStore,
	goapi GoAPI,
	querier Querier,
	gasMeter GasMeter,
	gasLimit uint64,
	deserCost types.UFraction,
) (*types.IBCChannelOpenResult, uint64, error) {
	envBin, err := json.Marshal(env)
	if err != nil {
		return nil, 0, err
	}
	msgBin, err := json.Marshal(msg)
	if err != nil {
		return nil, 0, err
	}
	data, gasReport, err := api.IBCChannelOpen(vm.cache, checksum, envBin, msgBin, &gasMeter, store, &goapi, &querier, gasLimit, vm.printDebug)
	if err != nil {
		return nil, gasReport.UsedInternally, err
	}

	var result types.IBCChannelOpenResult
	err = DeserializeResponse(gasLimit, deserCost, &gasReport, data, &result)
	if err != nil {
		return nil, gasReport.UsedInternally, err
	}
	return &result, gasReport.UsedInternally, nil
}

// IBCChannelConnect is available on IBC-enabled contracts and is a hook to call into
// during the handshake pahse.
func (vm *VM) IBCChannelConnect(
	checksum Checksum,
	env types.Env,
	msg types.IBCChannelConnectMsg,
	store KVStore,
	goapi GoAPI,
	querier Querier,
	gasMeter GasMeter,
	gasLimit uint64,
	deserCost types.UFraction,
) (*types.IBCBasicResult, uint64, error) {
	envBin, err := json.Marshal(env)
	if err != nil {
		return nil, 0, err
	}
	msgBin, err := json.Marshal(msg)
	if err != nil {
		return nil, 0, err
	}
	data, gasReport, err := api.IBCChannelConnect(vm.cache, checksum, envBin, msgBin, &gasMeter, store, &goapi, &querier, gasLimit, vm.printDebug)
	if err != nil {
		return nil, gasReport.UsedInternally, err
	}

	var result types.IBCBasicResult
	err = DeserializeResponse(gasLimit, deserCost, &gasReport, data, &result)
	if err != nil {
		return nil, gasReport.UsedInternally, err
	}
	return &result, gasReport.UsedInternally, nil
}

// IBCChannelClose is available on IBC-enabled contracts and is a hook to call into
// at the end of the channel lifetime.
func (vm *VM) IBCChannelClose(
	checksum Checksum,
	env types.Env,
	msg types.IBCChannelCloseMsg,
	store KVStore,
	goapi GoAPI,
	querier Querier,
	gasMeter GasMeter,
	gasLimit uint64,
	deserCost types.UFraction,
) (*types.IBCBasicResult, uint64, error) {
	envBin, err := json.Marshal(env)
	if err != nil {
		return nil, 0, err
	}
	msgBin, err := json.Marshal(msg)
	if err != nil {
		return nil, 0, err
	}
	data, gasReport, err := api.IBCChannelClose(vm.cache, checksum, envBin, msgBin, &gasMeter, store, &goapi, &querier, gasLimit, vm.printDebug)
	if err != nil {
		return nil, gasReport.UsedInternally, err
	}

	var result types.IBCBasicResult
	err = DeserializeResponse(gasLimit, deserCost, &gasReport, data, &result)
	if err != nil {
		return nil, gasReport.UsedInternally, err
	}
	return &result, gasReport.UsedInternally, nil
}

// IBCPacketReceive is available on IBC-enabled contracts and is called when an incoming
// packet is received on a channel belonging to this contract.
func (vm *VM) IBCPacketReceive(
	checksum Checksum,
	env types.Env,
	msg types.IBCPacketReceiveMsg,
	store KVStore,
	goapi GoAPI,
	querier Querier,
	gasMeter GasMeter,
	gasLimit uint64,
	deserCost types.UFraction,
) (*types.IBCReceiveResult, uint64, error) {
	envBin, err := json.Marshal(env)
	if err != nil {
		return nil, 0, err
	}
	msgBin, err := json.Marshal(msg)
	if err != nil {
		return nil, 0, err
	}
	data, gasReport, err := api.IBCPacketReceive(vm.cache, checksum, envBin, msgBin, &gasMeter, store, &goapi, &querier, gasLimit, vm.printDebug)
	if err != nil {
		return nil, gasReport.UsedInternally, err
	}

	var result types.IBCReceiveResult
	err = DeserializeResponse(gasLimit, deserCost, &gasReport, data, &result)
	if err != nil {
		return nil, gasReport.UsedInternally, err
	}
	return &result, gasReport.UsedInternally, nil
}

// IBCPacketAck is available on IBC-enabled contracts and is called when an
// the response for an outgoing packet (previously sent by this contract)
// is received.
func (vm *VM) IBCPacketAck(
	checksum Checksum,
	env types.Env,
	msg types.IBCPacketAckMsg,
	store KVStore,
	goapi GoAPI,
	querier Querier,
	gasMeter GasMeter,
	gasLimit uint64,
	deserCost types.UFraction,
) (*types.IBCBasicResult, uint64, error) {
	envBin, err := json.Marshal(env)
	if err != nil {
		return nil, 0, err
	}
	msgBin, err := json.Marshal(msg)
	if err != nil {
		return nil, 0, err
	}
	data, gasReport, err := api.IBCPacketAck(vm.cache, checksum, envBin, msgBin, &gasMeter, store, &goapi, &querier, gasLimit, vm.printDebug)
	if err != nil {
		return nil, gasReport.UsedInternally, err
	}

	var result types.IBCBasicResult
	err = DeserializeResponse(gasLimit, deserCost, &gasReport, data, &result)
	if err != nil {
		return nil, gasReport.UsedInternally, err
	}
	return &result, gasReport.UsedInternally, nil
}

// IBCPacketTimeout is available on IBC-enabled contracts and is called when an
// outgoing packet (previously sent by this contract) will provably never be executed.
// Usually handled like ack returning an error.
func (vm *VM) IBCPacketTimeout(
	checksum Checksum,
	env types.Env,
	msg types.IBCPacketTimeoutMsg,
	store KVStore,
	goapi GoAPI,
	querier Querier,
	gasMeter GasMeter,
	gasLimit uint64,
	deserCost types.UFraction,
) (*types.IBCBasicResult, uint64, error) {
	envBin, err := json.Marshal(env)
	if err != nil {
		return nil, 0, err
	}
	msgBin, err := json.Marshal(msg)
	if err != nil {
		return nil, 0, err
	}
	data, gasReport, err := api.IBCPacketTimeout(vm.cache, checksum, envBin, msgBin, &gasMeter, store, &goapi, &querier, gasLimit, vm.printDebug)
	if err != nil {
		return nil, gasReport.UsedInternally, err
	}

	var result types.IBCBasicResult
	err = DeserializeResponse(gasLimit, deserCost, &gasReport, data, &result)
	if err != nil {
		return nil, gasReport.UsedInternally, err
	}
	return &result, gasReport.UsedInternally, nil
}

// IBCSourceCallback is available on IBC-enabled contracts with the corresponding entrypoint
// and should be called when the response (ack or timeout) for an outgoing callbacks-enabled packet
// (previously sent by this contract) is received.
func (vm *VM) IBCSourceCallback(
	checksum Checksum,
	env types.Env,
	msg types.IBCSourceCallbackMsg,
	store KVStore,
	goapi GoAPI,
	querier Querier,
	gasMeter GasMeter,
	gasLimit uint64,
	deserCost types.UFraction,
) (*types.IBCBasicResult, uint64, error) {
	envBin, err := json.Marshal(env)
	if err != nil {
		return nil, 0, err
	}
	msgBin, err := json.Marshal(msg)
	if err != nil {
		return nil, 0, err
	}
	data, gasReport, err := api.IBCSourceCallback(vm.cache, checksum, envBin, msgBin, &gasMeter, store, &goapi, &querier, gasLimit, vm.printDebug)
	if err != nil {
		return nil, gasReport.UsedInternally, err
	}

	var result types.IBCBasicResult
	err = DeserializeResponse(gasLimit, deserCost, &gasReport, data, &result)
	if err != nil {
		return nil, gasReport.UsedInternally, err
	}
	return &result, gasReport.UsedInternally, nil
}

// IBCDestinationCallback is available on IBC-enabled contracts with the corresponding entrypoint
// and should be called when an incoming callbacks-enabled IBC packet is received.
func (vm *VM) IBCDestinationCallback(
	checksum Checksum,
	env types.Env,
	msg types.IBCDestinationCallbackMsg,
	store KVStore,
	goapi GoAPI,
	querier Querier,
	gasMeter GasMeter,
	gasLimit uint64,
	deserCost types.UFraction,
) (*types.IBCBasicResult, uint64, error) {
	envBin, err := json.Marshal(env)
	if err != nil {
		return nil, 0, err
	}
	msgBin, err := json.Marshal(msg)
	if err != nil {
		return nil, 0, err
	}
	data, gasReport, err := api.IBCDestinationCallback(vm.cache, checksum, envBin, msgBin, &gasMeter, store, &goapi, &querier, gasLimit, vm.printDebug)
	if err != nil {
		return nil, gasReport.UsedInternally, err
	}

	var result types.IBCBasicResult
	err = DeserializeResponse(gasLimit, deserCost, &gasReport, data, &result)
	if err != nil {
		return nil, gasReport.UsedInternally, err
	}
	return &result, gasReport.UsedInternally, nil
}

<<<<<<< HEAD
// packet is received on a channel belonging to this contract.
=======
// IBC2PacketReceive is available on IBC-enabled contracts and is called when an incoming
// packet is received on a channel belonging to this contract
>>>>>>> 5a1ec271
func (vm *VM) IBC2PacketReceive(
	checksum Checksum,
	env types.Env,
	msg types.IBC2PacketReceiveMsg,
	store KVStore,
	goapi GoAPI,
	querier Querier,
	gasMeter GasMeter,
	gasLimit uint64,
	deserCost types.UFraction,
) (*types.IBCReceiveResult, uint64, error) {
	envBin, err := json.Marshal(env)
	if err != nil {
		return nil, 0, err
	}
	msgBin, err := json.Marshal(msg)
	if err != nil {
		return nil, 0, err
	}
	data, gasReport, err := api.IBC2PacketReceive(vm.cache, checksum, envBin, msgBin, &gasMeter, store, &goapi, &querier, gasLimit, vm.printDebug)
	if err != nil {
		return nil, gasReport.UsedInternally, err
	}

	var result types.IBCReceiveResult
	err = DeserializeResponse(gasLimit, deserCost, &gasReport, data, &result)
	if err != nil {
		return nil, gasReport.UsedInternally, err
	}
	return &result, gasReport.UsedInternally, nil
}

func compileCost(code WasmCode) uint64 {
	// CostPerByte is how much CosmWasm gas is charged *per byte* for compiling WASM code.
	// Benchmarks and numbers (in SDK Gas) were discussed in:
	// https://github.com/CosmWasm/wasmd/pull/634#issuecomment-938056803
	const CostPerByte uint64 = 3 * 140_000

	return CostPerByte * uint64(len(code))
}

// hasSubMessages is an interface for contract results that can contain sub-messages.
type hasSubMessages interface {
	SubMessages() []types.SubMsg
}

// make sure the types implement the interface
// cannot put these next to the types, as the interface is private.
var (
	_ hasSubMessages = (*types.IBCBasicResult)(nil)
	_ hasSubMessages = (*types.IBCReceiveResult)(nil)
	_ hasSubMessages = (*types.ContractResult)(nil)
)

func DeserializeResponse(gasLimit uint64, deserCost types.UFraction, gasReport *types.GasReport, data []byte, response any) error {
	gasForDeserialization := deserCost.Mul(uint64(len(data))).Floor()
	if gasLimit < gasForDeserialization+gasReport.UsedInternally {
		return fmt.Errorf("insufficient gas left to deserialize contract execution result (%d bytes)", len(data))
	}
	gasReport.UsedInternally += gasForDeserialization
	gasReport.Remaining -= gasForDeserialization

	err := json.Unmarshal(data, response)
	if err != nil {
		return err
	}

	// All responses that have sub-messages need their payload size to be checked
	const ReplyPayloadMaxBytes = 128 * 1024 // 128 KiB
	if response, ok := response.(hasSubMessages); ok {
		for i, m := range response.SubMessages() {
			// each payload needs to be below maximum size
			if len(m.Payload) > ReplyPayloadMaxBytes {
				return fmt.Errorf("reply contains submessage at index %d with payload larger than %d bytes: %d bytes", i, ReplyPayloadMaxBytes, len(m.Payload))
			}
		}
	}

	return nil
}<|MERGE_RESOLUTION|>--- conflicted
+++ resolved
@@ -678,12 +678,8 @@
 	return &result, gasReport.UsedInternally, nil
 }
 
-<<<<<<< HEAD
-// packet is received on a channel belonging to this contract.
-=======
 // IBC2PacketReceive is available on IBC-enabled contracts and is called when an incoming
 // packet is received on a channel belonging to this contract
->>>>>>> 5a1ec271
 func (vm *VM) IBC2PacketReceive(
 	checksum Checksum,
 	env types.Env,
