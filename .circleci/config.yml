version: 2

jobs:
  # All checks on the codebase that can run in parallel to build_library
  sanity:
    docker:
      - image: circleci/rust:1.49.0-buster
    steps:
      - checkout
      - run:
          name: Install shellcheck
          command: sudo apt install shellcheck
      - run:
          name: Show version information
          command: rustc --version; cargo --version; rustup --version
      - run:
          name: Add Rust components
          command: rustup component add clippy rustfmt
      - run:
          name: Check formatting
          command: cargo fmt -- --check
      - run:
          name: Run linter
          command: cargo clippy -- -D warnings
      - run:
          name: Run unit tests
          command: cargo test
      - run:
          name: Run shellcheck
          command: find . -name "*.sh" -exec shellcheck {} +

  build_library:
    docker:
      - image: circleci/rust:1.49.0-buster
    steps:
      - checkout
      - run:
          name: Show version information
          command: rustc --version; cargo --version; rustup --version
      - run:
          name: Create release build of libwasmvm
          command: make build-rust
      - persist_to_workspace:
          root: ./api
          paths:
            - libwasmvm.so

  test:
    working_directory: /go/src/github.com/CosmWasm/wasmvm
    docker:
      - image: circleci/golang:1.15
    environment:
      GORACE: "halt_on_error=1"
      BUILD_VERSION: $(echo ${CIRCLE_SHA1} | cut -c 1-10)
    steps:
      - checkout
      - attach_workspace:
          at: /tmp/builds
      - run: cp /tmp/builds/libwasmvm.so ./api
      - run:
          name: Go integration tests
          command: make test
      - run:
          name: Go tests with cgo and race condition safety checks
          command: make test-safety
      - run: make build-go

  test_alpine_build:
    machine:
      image: ubuntu-1604:202010-01
    steps:
      - checkout
      - run: make test-alpine
      - run:
          name: Debug build results
          command: ls -l ./api

  deploy_to_git:
    machine:
      image: ubuntu-1604:202010-01
    steps:
      - add_ssh_keys:
          fingerprints:
            # Custom read/write deployment key with private key stored on CircleCI
            # (see https://app.circleci.com/settings/project/github/CosmWasm/wasmvm/ssh and https://github.com/CosmWasm/wasmvm/settings/keys)
            - "31:de:e5:84:1b:12:81:94:aa:06:50:c0:cb:bd:79:f0"
      - checkout
      - run:
          name: Build shared library for Linux
          command: make release-build-linux
      - run:
          name: Build shared library for macOS
          command: make release-build-macos
      - run:
          name: Debug build results
          command: ls -l ./api
      - run:
          name: Configure git user
          # This is not a GitHub user and no permissions can be configured other than "push access", which
          # we can configure for Deploy keys at https://github.com/CosmWasm/wasmvm/settings/keys
          command: |
            git config user.email "wasmvm@circleci.confio.example.com"
            git config user.name "Deployer"
      - run:
          name: Check-in and push new libraries
          command: |
            git status
            git add ./api
            git commit --allow-empty -m '[skip ci] Built release libraries'
            git push origin $CIRCLE_BRANCH

  deploy_to_github_releases:
    machine:
      image: ubuntu-1604:202010-01
    steps:
      - checkout
      - run:
          name: Install ghr
          command: |
            go get github.com/tcnksm/ghr
            ghr --version
      - run:
          name: Build static library for Alpine
          command: make release-build-alpine
      - run:
          name: Debug build results
          command: ls -l ./api
      - run:
          name: Collect artifacts
          command: |
            mkdir artifacts
            cp ./api/libwasmvm_muslc.a artifacts
      - run:
          name: Create checksums
          working_directory: artifacts
          command: sha256sum * > checksums.txt && cat checksums.txt
      - run:
          name: Publish artifacts on GitHub
          command: |
            TAG="$CIRCLE_TAG"
            TITLE="$TAG"
            BODY="Build artifacts generated at this tag."
            ghr -t "$GITHUB_TOKEN" \
              -u "$CIRCLE_PROJECT_USERNAME" -r "$CIRCLE_PROJECT_REPONAME" \
              -c "$CIRCLE_SHA1" \
              -n "$TITLE" -b "$BODY" \
              -delete \
              "$TAG" ./artifacts/

workflows:
  version: 2
  build_and_test:
    jobs:
      - sanity
      - build_library
      - test:
          requires:
            - build_library
      # This is long running, so only double-check on merge commits
      # ensures that all code works on alpine linux
      - test_alpine_build:
          filters:
            tags:
              ignore:
                - /.*/
            branches:
              only:
<<<<<<< HEAD
                # long living branches
                - master
                - 0.14-dev
      # Run only on master, not on tags (auto-build on merge PR)
=======
                - main
      # Run only on main, not on tags (auto-build on merge PR)
>>>>>>> e458d939
      - deploy_to_git:
          requires:
            - sanity
            - test
          filters:
            tags:
              ignore:
                - /.*/
            branches:
              only:
                - main
      - deploy_to_github_releases:
          filters:
            tags:
              only: /^v[0-9]+\.[0-9]+\.[0-9]+.*/
            branches:
              ignore: /.*/<|MERGE_RESOLUTION|>--- conflicted
+++ resolved
@@ -165,15 +165,10 @@
                 - /.*/
             branches:
               only:
-<<<<<<< HEAD
                 # long living branches
-                - master
+                - main
                 - 0.14-dev
-      # Run only on master, not on tags (auto-build on merge PR)
-=======
-                - main
       # Run only on main, not on tags (auto-build on merge PR)
->>>>>>> e458d939
       - deploy_to_git:
           requires:
             - sanity
