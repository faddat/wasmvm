version: 2.1

orbs:
  win: circleci/windows@5.0

jobs:
  # All checks on the codebase that can run in parallel to build_shared_library
  libwasmvm_sanity:
    docker:
      - image: cimg/rust:1.81.0
    steps:
      - checkout
      - run:
          name: Show Rust version information
          command: rustc --version; cargo --version; rustup --version
      - run:
          name: Add Rust components
          command: rustup component add rustfmt
      - restore_cache:
          keys:
            - cargocache-v3-libwasmvm_sanity-rust:1.81.0-{{ checksum "libwasmvm/Cargo.lock" }}
            - cargocache-v3-libwasmvm_sanity-rust:1.81.0-
      - run:
          name: Ensure libwasmvm/bindings.h is up-to-date
          working_directory: libwasmvm
          command: |
            cargo check
            CHANGES_IN_REPO=$(git status --porcelain bindings.h)
            if [[ -n "$CHANGES_IN_REPO" ]]; then
              echo "Repository is dirty. Showing 'git status' and 'git --no-pager diff' for debugging now:"
              git status && git --no-pager diff
              exit 1
            fi
      - run:
          # It is easy to update libwasmvm/bindings.h as part of the development but forget `make update-bindings`
          name: Ensure internal/api/bindings.h is up to date
          command: diff libwasmvm/bindings.h internal/api/bindings.h
      - run:
          name: Check Rust formatting
          working_directory: libwasmvm
          command: cargo fmt -- --check
      - run:
          name: Run unit tests
          working_directory: libwasmvm
          command: cargo test
      - run:
          name: Build docs
          working_directory: libwasmvm
          command: cargo doc --no-deps
      - run:
          name: Test docs
          working_directory: libwasmvm
          command: |
            sed -i  '/^crate-type = \["cdylib"\]/d' Cargo.toml
            cargo test --doc
      - save_cache:
          paths:
            - ~/.cargo/registry
            - libwasmvm/target/debug/.fingerprint
            - libwasmvm/target/debug/build
            - libwasmvm/target/debug/deps
            - libwasmvm/target/release/.fingerprint
            - libwasmvm/target/release/build
            - libwasmvm/target/release/deps
          key: cargocache-v3-libwasmvm_sanity-rust:1.81.0-{{ checksum "libwasmvm/Cargo.lock" }}

  libwasmvm_clippy:
    parameters:
      rust-version:
        type: string
    docker:
      - image: rust:<< parameters.rust-version >>
    steps:
      - checkout
      - run:
          name: Version information
          command: rustc --version && cargo --version
      - restore_cache:
          keys:
            - v3-libwasmvm_clippy-rust:<< parameters.rust-version >>-{{ checksum "libwasmvm/Cargo.lock" }}
            - v3-libwasmvm_clippy-rust:<< parameters.rust-version >>-
      - run:
          name: Add clippy component
          command: rustup component add clippy
      - run:
          name: Run clippy
          working_directory: libwasmvm
          command: cargo clippy --all-targets -- -D warnings
      - save_cache:
          paths:
            - ~/.cargo/registry
            - libwasmvm/target/debug/.fingerprint
            - libwasmvm/target/debug/build
            - libwasmvm/target/debug/deps
            - libwasmvm/target/release/.fingerprint
            - libwasmvm/target/release/build
            - libwasmvm/target/release/deps
          key: v3-libwasmvm_clippy-rust:<< parameters.rust-version >>-{{ checksum "libwasmvm/Cargo.lock" }}

  # This performs all the Rust debug builds on Windows. Similar to libwasmvm_sanity
  # but avoids duplicating things that are not platform dependent.
  libwasmvm_sanity_windows:
    executor:
      name: win/default
      shell: bash.exe
    steps:
      - checkout
      - run:
          name: Reset git config set by CircleCI to make Cargo work
          command: git config --global --unset url.ssh://git@github.com.insteadof
      - run:
          name: Install Rust
          command: |
            set -o errexit
            curl -sS --output rustup-init.exe https://static.rust-lang.org/rustup/dist/x86_64-pc-windows-msvc/rustup-init.exe
            ./rustup-init.exe --no-modify-path --profile minimal --default-toolchain 1.81.0 -y
            echo 'export PATH="$PATH;$USERPROFILE/.cargo/bin"' >> "$BASH_ENV"
      - run:
          name: Show Rust version information
          command: rustc --version; cargo --version; rustup --version
      - restore_cache:
          keys:
            - cachev4-libwasmvm_sanity_windows-rust:1.81.0-{{ checksum "libwasmvm/Cargo.lock" }}
            - cachev4-libwasmvm_sanity_windows-rust:1.81.0-
      - run:
          name: Run unit tests
          working_directory: libwasmvm
          command: cargo test
      - save_cache:
          paths:
            # ".." is the easiest way to get $HOME here (pwd is $HOME\project)
            - ../.cargo/registry
            - libwasmvm/target/debug/.fingerprint
            - libwasmvm/target/debug/build
            - libwasmvm/target/debug/deps
          key: cachev4-libwasmvm_sanity_windows-rust:1.81.0-{{ checksum "libwasmvm/Cargo.lock" }}

  libwasmvm_audit:
    docker:
      # The audit tool might use a more modern Rust version than the build jobs. See
      # "Tooling Rust compiler" in docs/COMPILER_VERSIONS.md
      - image: cimg/rust:1.81.0
    steps:
      - checkout
      - run:
          name: Install OpenSSL
          command: |
            sudo apt update
            sudo apt install libssl-dev
      - run:
          name: Show Rust version information
          command: rustc --version; cargo --version; rustup --version
      - restore_cache:
          keys:
            - v3-libwasmvm_audit-rust:1.81.0-{{ checksum "libwasmvm/Cargo.lock" }}
            - v3-libwasmvm_audit-rust:1.81.0-
      - run:
          name: Install cargo-audit
          command: cargo install --debug cargo-audit --version 0.21.0 --locked
      - run:
          name: Run cargo-audit
          working_directory: libwasmvm
          command: cargo audit
      - save_cache:
          paths:
            - ~/.cargo/registry
          key: v3-libwasmvm_audit-rust:1.81.0-{{ checksum "libwasmvm/Cargo.lock" }}

  format-go:
    docker:
<<<<<<< HEAD
      - image: cimg/go:1.23.4
=======
      - image: cimg/go:1.22.12
>>>>>>> 8c95af98
    steps:
      - run:
          name: Install gofumpt
          command: go install mvdan.cc/gofumpt@v0.4.0
      - checkout
      - run:
          name: Check Go formatting with gofmt
          command: |
            [ "$(gofmt -l .)" = "" ] || (gofmt -d . && exit 1)
      - run:
          name: Check Go formatting with gofumpt
          command: |
            [ "$(gofumpt -l .)" = "" ] || (gofumpt -d . && exit 1)

  # Build types and cosmwam package without cgo
  wasmvm_no_cgo:
    docker:
<<<<<<< HEAD
      - image: cimg/go:1.23.4
=======
      - image: cimg/go:1.22.12
>>>>>>> 8c95af98
    steps:
      - checkout
      - run:
          name: Build package "types" without cgo
          command: CGO_ENABLED=0 go build ./types
      - run:
          name: Build package "cosmwasm" without cgo
          command: CGO_ENABLED=0 go build .
      - run:
          name: Test package "types" without cgo
          command: CGO_ENABLED=0 go test ./types
      - run:
          name: Test package "cosmwasm" without cgo
          command: CGO_ENABLED=0 go test .

  # Build types and cosmwasm with libwasmvm linking disabled
  nolink_libwasmvm:
    docker:
<<<<<<< HEAD
      - image: cimg/go:1.23.4
=======
      - image: cimg/go:1.22.12
>>>>>>> 8c95af98
    steps:
      - checkout
      - run:
          name: Build package "types" with libwasmvm linking disabled
          command: go build -tags "nolink_libwasmvm" ./types
      - run:
          name: Build package "cosmwasm" with libwasmvm linking disabled
          command: go build -tags "nolink_libwasmvm" .
      - run:
          name: Test package "types" with libwasmvm linking disabled
          command: go test -tags "nolink_libwasmvm" ./types
      - run:
          name: Test package "cosmwasm" with libwasmvm linking disabled
          command: go test -tags "nolink_libwasmvm" .

  tidy-go:
    docker:
<<<<<<< HEAD
      - image: cimg/go:1.23.4
=======
      - image: cimg/go:1.22.12
>>>>>>> 8c95af98
    steps:
      - checkout
      - run:
          name: Check go mod tidy
          # Use --check or --exit-code when available (Go 1.22?)
          # https://github.com/golang/go/issues/27005
          command: |
            go mod tidy
            CHANGES_IN_REPO=$(git status --porcelain)
            if [[ -n "$CHANGES_IN_REPO" ]]; then
              echo "Repository is dirty. Showing 'git status' and 'git --no-pager diff' for debugging now:"
              git status && git --no-pager diff
              exit 1
            fi

  format-scripts:
    docker:
<<<<<<< HEAD
      - image: cimg/go:1.23.4
=======
      - image: cimg/go:1.22.12
>>>>>>> 8c95af98
    steps:
      - run:
          name: Install shfmt
          command: GO111MODULE=on go install mvdan.cc/sh/v3/cmd/shfmt@v3.7.0
      - checkout
      - run:
          name: Run shfmt
          command: shfmt --diff .

  lint-scripts:
    docker:
      - image: ubuntu:20.04
    steps:
      - run:
          name: Install packages
          command: |
            apt update
            apt install -y git shellcheck
      - checkout
      - run:
          name: Run shellcheck
          command: find . -name "*.sh" -exec shellcheck {} +

  build_shared_library:
    docker:
      # libwasmvm versions built with 1.81 are broken, so we use 1.82 here
      - image: cimg/rust:1.82.0
    steps:
      - checkout
      - run:
          name: Show version information
          command: rustc --version; cargo --version; rustup --version
      - restore_cache:
          keys:
            - cargocache-v3-build_shared_library-rust:1.82.0-{{ checksum "libwasmvm/Cargo.lock" }}
            - cargocache-v3-build_shared_library-rust:1.82.0-
      - run:
          name: Create release build of libwasmvm
          command: make build-libwasmvm
      - persist_to_workspace:
          root: ./internal/api
          paths:
            - libwasmvm.x86_64.so
      - save_cache:
          paths:
            - ~/.cargo/registry
            - libwasmvm/target/debug/.fingerprint
            - libwasmvm/target/debug/build
            - libwasmvm/target/debug/deps
            - libwasmvm/target/release/.fingerprint
            - libwasmvm/target/release/build
            - libwasmvm/target/release/deps
          key: cargocache-v3-build_shared_library-rust:1.81.0-{{ checksum "libwasmvm/Cargo.lock" }}

  # Test the Go project and run benchmarks
  wasmvm_test:
    docker:
<<<<<<< HEAD
      - image: cimg/go:1.23.4
=======
      - image: cimg/go:1.22.12
>>>>>>> 8c95af98
    environment:
      GORACE: "halt_on_error=1"
      BUILD_VERSION: $(echo ${CIRCLE_SHA1} | cut -c 1-10)
    steps:
      - checkout
      - attach_workspace:
          at: /tmp/builds
      - run:
          name: Copy .so build
          command: cp /tmp/builds/libwasmvm.x86_64.so ./internal/api
      # Debugging step to better understand what is linked here
      - run:
          name: Check .so files
          command: |
            ls -lA ./internal/api/libwasmvm.*.so
            sha256sum ./internal/api/libwasmvm.*.so
            ldd ./internal/api/libwasmvm.x86_64.so
      - run:
          name: Build Go project
          command: make build-go
      - run:
          name: Go integration tests
          command: make test
      - run:
          name: Go tests with cgo and race condition safety checks
          command: make test-safety
      - run:
          name: Go benchmarks
          command: make bench

  test_alpine_build:
    machine:
      image: ubuntu-2004:2022.10.1
    steps:
      - checkout
      - run: make test-alpine
      - run:
          name: Debug build results
          command: ls -l ./internal/api

  deploy_to_git:
    machine:
      image: ubuntu-2004:2022.10.1
    resource_class: xlarge
    steps:
      - add_ssh_keys:
          fingerprints:
            # Custom read/write deployment key with private key stored on CircleCI
            # (see https://app.circleci.com/settings/project/github/CosmWasm/wasmvm/ssh and https://github.com/CosmWasm/wasmvm/settings/keys)
            - "31:de:e5:84:1b:12:81:94:aa:06:50:c0:cb:bd:79:f0"
      - checkout
      - run:
          name: Build shared library for Linux
          command: make release-build-linux
      - run:
          name: Build shared library for macOS
          command: make release-build-macos
      # Shared libraries for Windows (.dll) currently do not work (https://github.com/CosmWasm/wasmvm/issues/389)
      # and .dll builds are not deterministic.
      # Deactivating this step to avoid polluting the git hostory.
      #
      # - run:
      #     name: Build shared library for Windows
      #     command: make release-build-windows
      - run:
          name: Debug build results
          command: ls -l ./internal/api
      - run:
          name: Configure git user
          # This is not a GitHub user and no permissions can be configured other than "push access", which
          # we can configure for Deploy keys at https://github.com/CosmWasm/wasmvm/settings/keys
          command: |
            git config user.email "wasmvm@circleci.confio.example.com"
            git config user.name "Deployer"
      - run:
          name: Check-in and push new libraries
          command: |
            git status
            git add ./internal/api
            git commit --allow-empty -m '[skip ci] Built release libraries'
            git push origin $CIRCLE_BRANCH

  build_static_lib:
    machine:
      image: ubuntu-2004:2022.10.1
    resource_class: xlarge
    steps:
      - run:
          name: Check Go version # needed for ghr installation
          command: go version
      - run:
          name: Install ghr
          command: |
            go install github.com/tcnksm/ghr@v0.16.0
            ghr --version
      - checkout
      - run:
          name: Build static library for Alpine
          command: make release-build-alpine
      - run:
          name: Build static library for MacOS
          command: make release-build-macos-static
      - run:
          name: Debug build results
          command: ls -l ./internal/api
      # Deploy to GitHub releases on tag builds. At some point we might want to extract
      # those steps into a separate job for better maintainability.
      - when:
          condition: << pipeline.git.tag >>
          steps:
            - run:
                name: Collect artifacts
                command: |
                  mkdir artifacts

                  # Static (from build)
                  cp ./internal/api/libwasmvm_muslc.x86_64.a artifacts/
                  cp ./internal/api/libwasmvm_muslc.aarch64.a artifacts/
                  cp ./internal/api/libwasmvmstatic_darwin.a artifacts/

                  # Shared (from git)
                  cp ./internal/api/libwasmvm.aarch64.so artifacts/
                  cp ./internal/api/libwasmvm.x86_64.so artifacts/
                  cp ./internal/api/libwasmvm.dylib artifacts/
            - run:
                name: Create checksums
                working_directory: artifacts
                command: sha256sum * > checksums.txt && cat checksums.txt
            - run:
                name: Publish artifacts on GitHub
                command: |
                  TAG="$CIRCLE_TAG"
                  TITLE="$TAG"
                  BODY="Build artifacts generated at this tag."
                  # Check if tag is a version without suffix (e.g. -rc or -beta) and
                  # set prerelease flag accordingly
                  [[ "$TAG" =~ ^v[0-9]+.[0-9]+.[0-9]+$ ]] || PRERELEASE=-prerelease
                  ghr -t "$GITHUB_TOKEN" \
                    -u "$CIRCLE_PROJECT_USERNAME" -r "$CIRCLE_PROJECT_REPONAME" \
                    -c "$CIRCLE_SHA1" \
                    -n "$TITLE" -b "$BODY" \
                    -delete \
                    $PRERELEASE \
                    "$TAG" ./artifacts/

workflows:
  version: 2
  build_and_test:
    jobs:
      - libwasmvm_sanity
      # Temporarily disabled. This check is still running on main.
      # - libwasmvm_sanity_windows
      - libwasmvm_clippy:
          matrix:
            parameters:
              # Run with MSRV and some modern stable Rust
              rust-version: ["1.81.0", "1.82.0"]
      - libwasmvm_audit
      - format-go
      - wasmvm_no_cgo
      - nolink_libwasmvm
      - tidy-go
      - format-scripts
      - lint-scripts
      - build_shared_library:
          filters: # required since other jobs with tag filters require this one
            tags:
              only: /.*/
      - wasmvm_test:
          requires:
            - build_shared_library
      - build_static_lib:
          requires:
            - build_shared_library
          filters:
            # tags and branches are OR combined
            tags:
              only: /^v[0-9]+\.[0-9]+\.[0-9]+.*/
            branches:
              only:
                # long living branches
                - main
                - 0.14-dev
      # This is long running, so only double-check on merge commits
      # ensures that all code works on alpine linux
      - test_alpine_build:
          filters:
            tags:
              ignore:
                - /.*/
            branches:
              only:
                # long living branches
                - main
                # Development
                - GoIter-creation
      # Run only on main, not on tags (auto-build on merge PR)
      - deploy_to_git:
          requires:
            - libwasmvm_sanity
            - format-go
            - tidy-go
            - format-scripts
            - lint-scripts
            - wasmvm_test
          filters:
            tags:
              ignore:
                - /.*/
            branches:
              only:
                - main
                - /^release\/.*/<|MERGE_RESOLUTION|>--- conflicted
+++ resolved
@@ -168,11 +168,7 @@
 
   format-go:
     docker:
-<<<<<<< HEAD
-      - image: cimg/go:1.23.4
-=======
       - image: cimg/go:1.22.12
->>>>>>> 8c95af98
     steps:
       - run:
           name: Install gofumpt
@@ -190,11 +186,7 @@
   # Build types and cosmwam package without cgo
   wasmvm_no_cgo:
     docker:
-<<<<<<< HEAD
-      - image: cimg/go:1.23.4
-=======
       - image: cimg/go:1.22.12
->>>>>>> 8c95af98
     steps:
       - checkout
       - run:
@@ -213,11 +205,7 @@
   # Build types and cosmwasm with libwasmvm linking disabled
   nolink_libwasmvm:
     docker:
-<<<<<<< HEAD
-      - image: cimg/go:1.23.4
-=======
       - image: cimg/go:1.22.12
->>>>>>> 8c95af98
     steps:
       - checkout
       - run:
@@ -235,11 +223,7 @@
 
   tidy-go:
     docker:
-<<<<<<< HEAD
-      - image: cimg/go:1.23.4
-=======
       - image: cimg/go:1.22.12
->>>>>>> 8c95af98
     steps:
       - checkout
       - run:
@@ -257,11 +241,7 @@
 
   format-scripts:
     docker:
-<<<<<<< HEAD
-      - image: cimg/go:1.23.4
-=======
       - image: cimg/go:1.22.12
->>>>>>> 8c95af98
     steps:
       - run:
           name: Install shfmt
@@ -319,11 +299,7 @@
   # Test the Go project and run benchmarks
   wasmvm_test:
     docker:
-<<<<<<< HEAD
-      - image: cimg/go:1.23.4
-=======
       - image: cimg/go:1.22.12
->>>>>>> 8c95af98
     environment:
       GORACE: "halt_on_error=1"
       BUILD_VERSION: $(echo ${CIRCLE_SHA1} | cut -c 1-10)
