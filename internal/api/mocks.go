package api

import (
	"encoding/json"
	"errors"
	"fmt"
	"math"
	"strings"
	"testing"

	"github.com/CosmWasm/wasmvm/v2/internal/api/testdb"
	"github.com/CosmWasm/wasmvm/v2/types"
	"github.com/stretchr/testify/assert"
	"github.com/stretchr/testify/require"
)

/** helper constructors **/

const MOCK_CONTRACT_ADDR = "contract"

func MockEnv() types.Env {
	return types.Env{
		Block: types.BlockInfo{
			Height:  123,
			Time:    types.Uint64(1578939743),
			ChainID: "foobar",
		},
		Transaction: &types.TransactionInfo{
			Index: 4,
		},
		Contract: types.ContractInfo{
			Address: MOCK_CONTRACT_ADDR,
		},
	}
}

<<<<<<< HEAD
func MockEnvBin(t testing.TB) []byte {
	env := MockEnv()
	bin, err := json.Marshal(env)
	require.NoError(t, err)
=======
func MockEnvBin(tb testing.TB) []byte {
	tb.Helper()
	bin, err := json.Marshal(MockEnv())
	require.NoError(tb, err)
>>>>>>> 7bd5e193
	return bin
}

func MockInfo(sender types.HumanAddress, funds []types.Coin) types.MessageInfo {
	return types.MessageInfo{
		Sender: sender,
		Funds:  funds,
	}
}

func MockInfoWithFunds(sender types.HumanAddress) types.MessageInfo {
	return MockInfo(sender, []types.Coin{{
		Denom:  "ATOM",
		Amount: "100",
	}})
}

func MockInfoBin(tb testing.TB, sender types.HumanAddress) []byte {
	tb.Helper()
	bin, err := json.Marshal(MockInfoWithFunds(sender))
	require.NoError(tb, err)
	return bin
}

func MockIBCChannel(channelID string, ordering types.IBCOrder, ibcVersion string) types.IBCChannel {
	return types.IBCChannel{
		Endpoint: types.IBCEndpoint{
			PortID:    "my_port",
			ChannelID: channelID,
		},
		CounterpartyEndpoint: types.IBCEndpoint{
			PortID:    "their_port",
			ChannelID: "channel-7",
		},
		Order:        ordering,
		Version:      ibcVersion,
		ConnectionID: "connection-3",
	}
}

func MockIBCChannelOpenInit(channelID string, ordering types.IBCOrder, ibcVersion string) types.IBCChannelOpenMsg {
	return types.IBCChannelOpenMsg{
		OpenInit: &types.IBCOpenInit{
			Channel: MockIBCChannel(channelID, ordering, ibcVersion),
		},
		OpenTry: nil,
	}
}

func MockIBCChannelOpenTry(channelID string, ordering types.IBCOrder, ibcVersion string) types.IBCChannelOpenMsg {
	return types.IBCChannelOpenMsg{
		OpenInit: nil,
		OpenTry: &types.IBCOpenTry{
			Channel:             MockIBCChannel(channelID, ordering, ibcVersion),
			CounterpartyVersion: ibcVersion,
		},
	}
}

func MockIBCChannelConnectAck(channelID string, ordering types.IBCOrder, ibcVersion string) types.IBCChannelConnectMsg {
	return types.IBCChannelConnectMsg{
		OpenAck: &types.IBCOpenAck{
			Channel:             MockIBCChannel(channelID, ordering, ibcVersion),
			CounterpartyVersion: ibcVersion,
		},
		OpenConfirm: nil,
	}
}

func MockIBCChannelConnectConfirm(channelID string, ordering types.IBCOrder, ibcVersion string) types.IBCChannelConnectMsg {
	return types.IBCChannelConnectMsg{
		OpenAck: nil,
		OpenConfirm: &types.IBCOpenConfirm{
			Channel: MockIBCChannel(channelID, ordering, ibcVersion),
		},
	}
}

func MockIBCChannelCloseInit(channelID string, ordering types.IBCOrder, ibcVersion string) types.IBCChannelCloseMsg {
	return types.IBCChannelCloseMsg{
		CloseInit: &types.IBCCloseInit{
			Channel: MockIBCChannel(channelID, ordering, ibcVersion),
		},
		CloseConfirm: nil,
	}
}

func MockIBCChannelCloseConfirm(channelID string, ordering types.IBCOrder, ibcVersion string) types.IBCChannelCloseMsg {
	return types.IBCChannelCloseMsg{
		CloseInit: nil,
		CloseConfirm: &types.IBCCloseConfirm{
			Channel: MockIBCChannel(channelID, ordering, ibcVersion),
		},
	}
}

func MockIBCPacket(myChannel string, data []byte) types.IBCPacket {
	return types.IBCPacket{
		Data: data,
		Src: types.IBCEndpoint{
			PortID:    "their_port",
			ChannelID: "channel-7",
		},
		Dest: types.IBCEndpoint{
			PortID:    "my_port",
			ChannelID: myChannel,
		},
		Sequence: 15,
		Timeout: types.IBCTimeout{
			Block: &types.IBCTimeoutBlock{
				Revision: 1,
				Height:   123456,
			},
		},
	}
}

func MockIBCPacketReceive(myChannel string, data []byte) types.IBCPacketReceiveMsg {
	return types.IBCPacketReceiveMsg{
		Packet: MockIBCPacket(myChannel, data),
	}
}

func MockIBCPacketAck(myChannel string, data []byte, ack types.IBCAcknowledgement) types.IBCPacketAckMsg {
	packet := MockIBCPacket(myChannel, data)

	return types.IBCPacketAckMsg{
		Acknowledgement: ack,
		OriginalPacket:  packet,
	}
}

func MockIBCPacketTimeout(myChannel string, data []byte) types.IBCPacketTimeoutMsg {
	packet := MockIBCPacket(myChannel, data)

	return types.IBCPacketTimeoutMsg{
		Packet: packet,
	}
}

/*** Mock GasMeter ****/
// This code is borrowed from Cosmos-SDK store/types/gas.go

// ErrorOutOfGas defines an error thrown when an action results in out of gas.
type ErrorOutOfGas struct {
	Descriptor string
}

// ErrorGasOverflow defines an error thrown when an action results gas consumption
// unsigned integer overflow.
type ErrorGasOverflow struct {
	Descriptor string
}

type MockGasMeter interface {
	types.GasMeter
	ConsumeGas(amount types.Gas, descriptor string)
}

type mockGasMeter struct {
	limit    types.Gas
	consumed types.Gas
}

// NewMockGasMeter returns a reference to a new mockGasMeter.
func NewMockGasMeter(limit types.Gas) MockGasMeter {
	return &mockGasMeter{
		limit:    limit,
		consumed: 0,
	}
}

func (g *mockGasMeter) GasConsumed() types.Gas {
	return g.consumed
}

func (g *mockGasMeter) Limit() types.Gas {
	return g.limit
}

// addUint64Overflow performs the addition operation on two uint64 integers and
// returns a boolean on whether or not the result overflows.
func addUint64Overflow(a, b uint64) (uint64, bool) {
	if math.MaxUint64-a < b {
		return 0, true
	}

	return a + b, false
}

func (g *mockGasMeter) ConsumeGas(amount types.Gas, descriptor string) {
	var overflow bool
	// TODO: Should we set the consumed field after overflow checking?
	g.consumed, overflow = addUint64Overflow(g.consumed, amount)
	if overflow {
		panic(ErrorGasOverflow{descriptor})
	}

	if g.consumed > g.limit {
		panic(ErrorOutOfGas{descriptor})
	}
}

/*** Mock types.KVStore ****/
// Much of this code is borrowed from Cosmos-SDK store/transient.go

// Note: these gas prices are all in *wasmer gas* and (sdk gas * 100)
//
// We making simple values and non-clear multiples so it is easy to see their impact in test output
// Also note we do not charge for each read on an iterator (out of simplicity and not needed for tests)
const (
	GetPrice    uint64 = 99000
	SetPrice    uint64 = 187000
	RemovePrice uint64 = 142000
	RangePrice  uint64 = 261000
)

type Lookup struct {
	db    *testdb.MemDB
	meter MockGasMeter
}

func NewLookup(meter MockGasMeter) *Lookup {
	return &Lookup{
		db:    testdb.NewMemDB(),
		meter: meter,
	}
}

func (l *Lookup) SetGasMeter(meter MockGasMeter) {
	l.meter = meter
}

func (l *Lookup) WithGasMeter(meter MockGasMeter) *Lookup {
	return &Lookup{
		db:    l.db,
		meter: meter,
	}
}

// Get wraps the underlying DB's Get method panicking on error.
func (l Lookup) Get(key []byte) []byte {
	l.meter.ConsumeGas(GetPrice, "get")
	v, err := l.db.Get(key)
	if err != nil {
		panic(err)
	}

	return v
}

// Set wraps the underlying DB's Set method panicking on error.
func (l Lookup) Set(key, value []byte) {
	l.meter.ConsumeGas(SetPrice, "set")
	if err := l.db.Set(key, value); err != nil {
		panic(err)
	}
}

// Delete wraps the underlying DB's Delete method panicking on error.
func (l Lookup) Delete(key []byte) {
	l.meter.ConsumeGas(RemovePrice, "remove")
	if err := l.db.Delete(key); err != nil {
		panic(err)
	}
}

// Iterator wraps the underlying DB's Iterator method panicking on error.
func (l Lookup) Iterator(start, end []byte) types.Iterator {
	l.meter.ConsumeGas(RangePrice, "range")
	iter, err := l.db.Iterator(start, end)
	if err != nil {
		panic(err)
	}

	return iter
}

// ReverseIterator wraps the underlying DB's ReverseIterator method panicking on error.
func (l Lookup) ReverseIterator(start, end []byte) types.Iterator {
	l.meter.ConsumeGas(RangePrice, "range")
	iter, err := l.db.ReverseIterator(start, end)
	if err != nil {
		panic(err)
	}

	return iter
}

var _ types.KVStore = (*Lookup)(nil)

/***** Mock types.GoAPI ****/

const CanonicalLength = 32

const (
	CostCanonical uint64 = 440
	CostHuman     uint64 = 550
)

func MockCanonicalizeAddress(human string) ([]byte, uint64, error) {
	if len(human) > CanonicalLength {
		return nil, 0, fmt.Errorf("human encoding too long")
	}
	res := make([]byte, CanonicalLength)
	copy(res, []byte(human))
	return res, CostCanonical, nil
}

func MockHumanizeAddress(canon []byte) (string, uint64, error) {
	if len(canon) != CanonicalLength {
		return "", 0, fmt.Errorf("wrong canonical length")
	}
	cut := CanonicalLength
	for i, v := range canon {
		if v == 0 {
			cut = i
			break
		}
	}
	human := string(canon[:cut])
	return human, CostHuman, nil
}

func MockValidateAddress(input string) (gasCost uint64, _ error) {
	canonicalized, gasCostCanonicalize, err := MockCanonicalizeAddress(input)
	gasCost += gasCostCanonicalize
	if err != nil {
		return gasCost, err
	}
	humanized, gasCostHumanize, err := MockHumanizeAddress(canonicalized)
	gasCost += gasCostHumanize
	if err != nil {
		return gasCost, err
	}
	if humanized != strings.ToLower(input) {
		return gasCost, fmt.Errorf("address validation failed")
	}

	return gasCost, nil
}

func NewMockAPI() *types.GoAPI {
	return &types.GoAPI{
		HumanizeAddress:     MockHumanizeAddress,
		CanonicalizeAddress: MockCanonicalizeAddress,
		ValidateAddress:     MockValidateAddress,
	}
}

func TestMockApi(t *testing.T) {
	human := "foobar"
	canon, cost, err := MockCanonicalizeAddress(human)
	require.NoError(t, err)
	require.Len(t, canon, CanonicalLength)
	require.Equal(t, CostCanonical, cost)

	recover, cost, err := MockHumanizeAddress(canon)
	require.NoError(t, err)
	require.Equal(t, recover, human)
	require.Equal(t, CostHuman, cost)
}

/**** MockQuerier ****/

const DEFAULT_QUERIER_GAS_LIMIT = 1_000_000

type MockQuerier struct {
	Bank    BankQuerier
	Custom  CustomQuerier
	usedGas uint64
}

var _ types.Querier = &MockQuerier{}

func DefaultQuerier(contractAddr string, coins types.Array[types.Coin]) types.Querier {
	balances := map[string]types.Array[types.Coin]{
		contractAddr: coins,
	}
	return &MockQuerier{
		Bank:    NewBankQuerier(balances),
		Custom:  NoCustom{},
		usedGas: 0,
	}
}

func (q *MockQuerier) Query(request types.QueryRequest, _gasLimit uint64) ([]byte, error) {
	marshaled, err := json.Marshal(request)
	if err != nil {
		return nil, err
	}
	q.usedGas += uint64(len(marshaled))
	if request.Bank != nil {
		return q.Bank.Query(request.Bank)
	}
	if request.Custom != nil {
		return q.Custom.Query(request.Custom)
	}
	if request.Staking != nil {
		return nil, types.UnsupportedRequest{Kind: "staking"}
	}
	if request.Wasm != nil {
		return nil, types.UnsupportedRequest{Kind: "wasm"}
	}
	return nil, types.Unknown{}
}

func (q MockQuerier) GasConsumed() uint64 {
	return q.usedGas
}

type BankQuerier struct {
	Balances map[string]types.Array[types.Coin]
}

func NewBankQuerier(balances map[string]types.Array[types.Coin]) BankQuerier {
	bal := make(map[string]types.Array[types.Coin], len(balances))
	for k, v := range balances {
		dst := make([]types.Coin, len(v))
		copy(dst, v)
		bal[k] = dst
	}
	return BankQuerier{
		Balances: bal,
	}
}

func (q BankQuerier) Query(request *types.BankQuery) ([]byte, error) {
	if request.Balance != nil {
		denom := request.Balance.Denom
		coin := types.NewCoin(0, denom)
		for _, c := range q.Balances[request.Balance.Address] {
			if c.Denom == denom {
				coin = c
			}
		}
		resp := types.BalanceResponse{
			Amount: coin,
		}
		return json.Marshal(resp)
	}
	if request.AllBalances != nil {
		coins := q.Balances[request.AllBalances.Address]
		resp := types.AllBalancesResponse{
			Amount: coins,
		}
		return json.Marshal(resp)
	}
	return nil, types.UnsupportedRequest{Kind: "Empty BankQuery"}
}

type CustomQuerier interface {
	Query(request json.RawMessage) ([]byte, error)
}

type NoCustom struct{}

var _ CustomQuerier = NoCustom{}

func (q NoCustom) Query(request json.RawMessage) ([]byte, error) {
	return nil, types.UnsupportedRequest{Kind: "custom"}
}

// ReflectCustom fulfills the requirements for testing `reflect` contract
type ReflectCustom struct{}

var _ CustomQuerier = ReflectCustom{}

type CustomQuery struct {
	Ping        *struct{}         `json:"ping,omitempty"`
	Capitalized *CapitalizedQuery `json:"capitalized,omitempty"`
}

type CapitalizedQuery struct {
	Text string `json:"text"`
}

// CustomResponse is the response for all `CustomQuery`s
type CustomResponse struct {
	Msg string `json:"msg"`
}

func (q ReflectCustom) Query(request json.RawMessage) ([]byte, error) {
	var query CustomQuery
	err := json.Unmarshal(request, &query)
	if err != nil {
		return nil, err
	}
	var resp CustomResponse
	if query.Ping != nil {
		resp.Msg = "PONG"
	} else if query.Capitalized != nil {
		resp.Msg = strings.ToUpper(query.Capitalized.Text)
	} else {
		return nil, errors.New("Unsupported query")
	}
	return json.Marshal(resp)
}

// ************ test code for mocks *************************//

func TestBankQuerierAllBalances(t *testing.T) {
	addr := "foobar"
	balance := types.Array[types.Coin]{types.NewCoin(12345678, "ATOM"), types.NewCoin(54321, "ETH")}
	q := DefaultQuerier(addr, balance)

	// query existing account
	req := types.QueryRequest{
		Bank: &types.BankQuery{
			AllBalances: &types.AllBalancesQuery{
				Address: addr,
			},
		},
	}
	res, err := q.Query(req, DEFAULT_QUERIER_GAS_LIMIT)
	require.NoError(t, err)
	var resp types.AllBalancesResponse
	err = json.Unmarshal(res, &resp)
	require.NoError(t, err)
	assert.Equal(t, resp.Amount, balance)

	// query missing account
	req2 := types.QueryRequest{
		Bank: &types.BankQuery{
			AllBalances: &types.AllBalancesQuery{
				Address: "someone-else",
			},
		},
	}
	res, err = q.Query(req2, DEFAULT_QUERIER_GAS_LIMIT)
	require.NoError(t, err)
	var resp2 types.AllBalancesResponse
	err = json.Unmarshal(res, &resp2)
	require.NoError(t, err)
	assert.Nil(t, resp2.Amount)
}

func TestBankQuerierBalance(t *testing.T) {
	addr := "foobar"
	balance := types.Array[types.Coin]{types.NewCoin(12345678, "ATOM"), types.NewCoin(54321, "ETH")}
	q := DefaultQuerier(addr, balance)

	// query existing account with matching denom
	req := types.QueryRequest{
		Bank: &types.BankQuery{
			Balance: &types.BalanceQuery{
				Address: addr,
				Denom:   "ATOM",
			},
		},
	}
	res, err := q.Query(req, DEFAULT_QUERIER_GAS_LIMIT)
	require.NoError(t, err)
	var resp types.BalanceResponse
	err = json.Unmarshal(res, &resp)
	require.NoError(t, err)
	assert.Equal(t, resp.Amount, types.NewCoin(12345678, "ATOM"))

	// query existing account with missing denom
	req2 := types.QueryRequest{
		Bank: &types.BankQuery{
			Balance: &types.BalanceQuery{
				Address: addr,
				Denom:   "BTC",
			},
		},
	}
	res, err = q.Query(req2, DEFAULT_QUERIER_GAS_LIMIT)
	require.NoError(t, err)
	var resp2 types.BalanceResponse
	err = json.Unmarshal(res, &resp2)
	require.NoError(t, err)
	assert.Equal(t, resp2.Amount, types.NewCoin(0, "BTC"))

	// query missing account
	req3 := types.QueryRequest{
		Bank: &types.BankQuery{
			Balance: &types.BalanceQuery{
				Address: "someone-else",
				Denom:   "ATOM",
			},
		},
	}
	res, err = q.Query(req3, DEFAULT_QUERIER_GAS_LIMIT)
	require.NoError(t, err)
	var resp3 types.BalanceResponse
	err = json.Unmarshal(res, &resp3)
	require.NoError(t, err)
	assert.Equal(t, resp3.Amount, types.NewCoin(0, "ATOM"))
}

func TestReflectCustomQuerier(t *testing.T) {
	q := ReflectCustom{}

	// try ping
	msg, err := json.Marshal(CustomQuery{Ping: &struct{}{}})
	require.NoError(t, err)
	bz, err := q.Query(msg)
	require.NoError(t, err)
	var resp CustomResponse
	err = json.Unmarshal(bz, &resp)
	require.NoError(t, err)
	assert.Equal(t, "PONG", resp.Msg)

	// try capital
	msg2, err := json.Marshal(CustomQuery{Capitalized: &CapitalizedQuery{Text: "small."}})
	require.NoError(t, err)
	bz, err = q.Query(msg2)
	require.NoError(t, err)
	var resp2 CustomResponse
	err = json.Unmarshal(bz, &resp2)
	require.NoError(t, err)
	assert.Equal(t, "SMALL.", resp2.Msg)
}<|MERGE_RESOLUTION|>--- conflicted
+++ resolved
@@ -34,17 +34,10 @@
 	}
 }
 
-<<<<<<< HEAD
-func MockEnvBin(t testing.TB) []byte {
-	env := MockEnv()
-	bin, err := json.Marshal(env)
-	require.NoError(t, err)
-=======
 func MockEnvBin(tb testing.TB) []byte {
 	tb.Helper()
 	bin, err := json.Marshal(MockEnv())
 	require.NoError(tb, err)
->>>>>>> 7bd5e193
 	return bin
 }
 
