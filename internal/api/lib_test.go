--- conflicted
+++ resolved
@@ -601,11 +601,7 @@
 	res, cost, err := Instantiate(cache, checksum, env, info, msg, &igasMeter, store, api, &querier, TESTING_GAS_LIMIT, TESTING_PRINT_DEBUG)
 	require.NoError(t, err)
 	requireOkResponse(t, res, 0)
-<<<<<<< HEAD
 	assert.Equal(t, uint64(0xa3e4ae), cost.UsedInternally)
-=======
-	require.Equal(t, uint64(0xb1fe27), cost.UsedInternally)
->>>>>>> 98ce9d05
 
 	var result types.ContractResult
 	err = json.Unmarshal(res, &result)
@@ -636,11 +632,7 @@
 	diff := time.Since(start)
 	require.NoError(t, err)
 	requireOkResponse(t, res, 0)
-<<<<<<< HEAD
 	assert.Equal(t, uint64(0xa3e4ae), cost.UsedInternally)
-=======
-	require.Equal(t, uint64(0xb1fe27), cost.UsedInternally)
->>>>>>> 98ce9d05
 	t.Logf("Time (%d gas): %s\n", cost.UsedInternally, diff)
 
 	// execute with the same store
@@ -653,11 +645,7 @@
 	res, cost, err = Execute(cache, checksum, env, info, []byte(`{"release":{}}`), &igasMeter2, store, api, &querier, TESTING_GAS_LIMIT, TESTING_PRINT_DEBUG)
 	diff = time.Since(start)
 	require.NoError(t, err)
-<<<<<<< HEAD
 	assert.Equal(t, uint64(0x12899a6), cost.UsedInternally)
-=======
-	require.Equal(t, uint64(0x1416da5), cost.UsedInternally)
->>>>>>> 98ce9d05
 	t.Logf("Time (%d gas): %s\n", cost.UsedInternally, diff)
 
 	// make sure it read the balance properly and we got 250 atoms
@@ -765,11 +753,7 @@
 	diff := time.Since(start)
 	require.NoError(t, err)
 	requireOkResponse(t, res, 0)
-<<<<<<< HEAD
 	assert.Equal(t, uint64(0x72c3ce), cost.UsedInternally)
-=======
-	require.Equal(t, uint64(0x79f527), cost.UsedInternally)
->>>>>>> 98ce9d05
 	t.Logf("Time (%d gas): %s\n", cost.UsedInternally, diff)
 
 	// execute a cpu loop
@@ -851,9 +835,7 @@
 		gasMeter2 := NewMockGasMeter(TESTING_GAS_LIMIT)
 		igasMeter2 := types.GasMeter(gasMeter2)
 		store.SetGasMeter(gasMeter2)
-		testMutex.Lock()
 		info = MockInfoBin(b, "fred")
-		testMutex.Unlock()
 		msg := []byte(`{"allocate_large_memory":{"pages":0}}`) // replace with noop once we have it
 		res, _, err = Execute(cache, checksum, env, info, msg, &igasMeter2, store, api, &querier, TESTING_GAS_LIMIT, TESTING_PRINT_DEBUG)
 		require.NoError(b, err)
@@ -892,11 +874,7 @@
 		errChan := make(chan error, callCount)
 		resChan := make(chan []byte, callCount)
 		wg.Add(callCount)
-<<<<<<< HEAD
 		info = mockInfoBinNoAssert("fred")
-=======
-
->>>>>>> 98ce9d05
 		for i := 0; i < callCount; i++ {
 			go func() {
 				defer wg.Done()
@@ -1218,10 +1196,7 @@
 }
 
 func requireOkResponse(tb testing.TB, res []byte, expectedMsgs int) {
-<<<<<<< HEAD
 	tb.Helper()
-=======
->>>>>>> 98ce9d05
 	var result types.ContractResult
 	err := json.Unmarshal(res, &result)
 	require.NoError(tb, err)
@@ -1380,6 +1355,10 @@
 		Capitalized *CapitalizedQuery `json:"capitalized,omitempty"`
 		// There are more queries but we don't use them yet
 		// https://github.com/CosmWasm/cosmwasm/blob/v0.11.0-alpha3/contracts/reflect/src/msg.rs#L18-L28
+	}
+
+	type CapitalizedResponse struct {
+		Text string `json:"text"`
 	}
 
 	cache, cleanup := withCache(t)
