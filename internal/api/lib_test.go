package api

import (
	"bytes"
	"crypto/sha256"
	"encoding/hex"
	"encoding/json"
	"fmt"
	"os"
	"path/filepath"
	"strings"
	"sync"
	"testing"
	"time"

	"github.com/CosmWasm/wasmvm/v2/types"
	"github.com/stretchr/testify/assert"
	"github.com/stretchr/testify/require"
)

const (
	TESTING_PRINT_DEBUG  = false
	TESTING_GAS_LIMIT    = uint64(500_000_000_000) // ~0.5ms
	TESTING_MEMORY_LIMIT = 32                      // MiB
	TESTING_CACHE_SIZE   = 100                     // MiB
)

// Add mutex for thread safety
var testMutex sync.Mutex

var TESTING_CAPABILITIES = []string{"staking", "stargate", "iterator", "cosmwasm_1_1", "cosmwasm_1_2", "cosmwasm_1_3"}

type CapitalizedResponse struct {
	Text string `json:"text"`
}

// Add mutex for thread safety
var testMutex sync.Mutex

func TestInitAndReleaseCache(t *testing.T) {
	tmpdir, err := os.MkdirTemp("", "wasmvm-testing")
	require.NoError(t, err)
	defer os.RemoveAll(tmpdir)

	config := types.VMConfig{
		Cache: types.CacheOptions{
			BaseDir:                  tmpdir,
			AvailableCapabilities:    TESTING_CAPABILITIES,
			MemoryCacheSizeBytes:     types.NewSizeMebi(TESTING_CACHE_SIZE),
			InstanceMemoryLimitBytes: types.NewSizeMebi(TESTING_MEMORY_LIMIT),
		},
	}
	cache, err := InitCache(config)
	require.NoError(t, err)
	ReleaseCache(cache)
}

// wasmd expects us to create the base directory
// https://github.com/CosmWasm/wasmd/blob/v0.30.0/x/wasm/keeper/keeper.go#L128
func TestInitCacheWorksForNonExistentDir(t *testing.T) {
	tmpdir, err := os.MkdirTemp("", "wasmvm-testing")
	require.NoError(t, err)
	defer os.RemoveAll(tmpdir)

	createMe := filepath.Join(tmpdir, "does-not-yet-exist")
	config := types.VMConfig{
		Cache: types.CacheOptions{
			BaseDir:                  createMe,
			AvailableCapabilities:    TESTING_CAPABILITIES,
			MemoryCacheSizeBytes:     types.NewSizeMebi(TESTING_CACHE_SIZE),
			InstanceMemoryLimitBytes: types.NewSizeMebi(TESTING_MEMORY_LIMIT),
		},
	}
	cache, err := InitCache(config)
	require.NoError(t, err)
	ReleaseCache(cache)
}

func TestInitCacheErrorsForBrokenDir(t *testing.T) {
	// Use colon to make this fail on Windows
	// https://gist.github.com/doctaphred/d01d05291546186941e1b7ddc02034d3
	// On Unix we should not have permission to create this.
	cannotBeCreated := "/foo:bar"
	config := types.VMConfig{
		Cache: types.CacheOptions{
			BaseDir:                  cannotBeCreated,
			AvailableCapabilities:    TESTING_CAPABILITIES,
			MemoryCacheSizeBytes:     types.NewSizeMebi(TESTING_CACHE_SIZE),
			InstanceMemoryLimitBytes: types.NewSizeMebi(TESTING_MEMORY_LIMIT),
		},
	}
	_, err := InitCache(config)
	require.ErrorContains(t, err, "Could not create base directory")
}

func TestInitLockingPreventsConcurrentAccess(t *testing.T) {
	tmpdir, err := os.MkdirTemp("", "wasmvm-testing")
	require.NoError(t, err)
	defer os.RemoveAll(tmpdir)

	config1 := types.VMConfig{
		Cache: types.CacheOptions{
			BaseDir:                  tmpdir,
			AvailableCapabilities:    TESTING_CAPABILITIES,
			MemoryCacheSizeBytes:     types.NewSizeMebi(TESTING_CACHE_SIZE),
			InstanceMemoryLimitBytes: types.NewSizeMebi(TESTING_MEMORY_LIMIT),
		},
	}
	cache1, err1 := InitCache(config1)
	require.NoError(t, err1)

	config2 := types.VMConfig{
		Cache: types.CacheOptions{
			BaseDir:                  tmpdir,
			AvailableCapabilities:    TESTING_CAPABILITIES,
			MemoryCacheSizeBytes:     types.NewSizeMebi(TESTING_CACHE_SIZE),
			InstanceMemoryLimitBytes: types.NewSizeMebi(TESTING_MEMORY_LIMIT),
		},
	}
	_, err2 := InitCache(config2)
	require.ErrorContains(t, err2, "Could not lock exclusive.lock. Is a different VM running in the same directory already?")

	ReleaseCache(cache1)

	// Now we can try again
	config3 := types.VMConfig{
		Cache: types.CacheOptions{
			BaseDir:                  tmpdir,
			AvailableCapabilities:    TESTING_CAPABILITIES,
			MemoryCacheSizeBytes:     types.NewSizeMebi(TESTING_CACHE_SIZE),
			InstanceMemoryLimitBytes: types.NewSizeMebi(TESTING_MEMORY_LIMIT),
		},
	}
	cache3, err3 := InitCache(config3)
	require.NoError(t, err3)
	ReleaseCache(cache3)
}

func TestInitLockingAllowsMultipleInstancesInDifferentDirs(t *testing.T) {
	tmpdir1, err := os.MkdirTemp("", "wasmvm-testing1")
	require.NoError(t, err)
	tmpdir2, err := os.MkdirTemp("", "wasmvm-testing2")
	require.NoError(t, err)
	tmpdir3, err := os.MkdirTemp("", "wasmvm-testing3")
	require.NoError(t, err)
	defer os.RemoveAll(tmpdir1)
	defer os.RemoveAll(tmpdir2)
	defer os.RemoveAll(tmpdir3)

	config1 := types.VMConfig{
		Cache: types.CacheOptions{
			BaseDir:                  tmpdir1,
			AvailableCapabilities:    TESTING_CAPABILITIES,
			MemoryCacheSizeBytes:     types.NewSizeMebi(TESTING_CACHE_SIZE),
			InstanceMemoryLimitBytes: types.NewSizeMebi(TESTING_MEMORY_LIMIT),
		},
	}
	cache1, err1 := InitCache(config1)
	require.NoError(t, err1)
	config2 := types.VMConfig{
		Cache: types.CacheOptions{
			BaseDir:                  tmpdir2,
			AvailableCapabilities:    TESTING_CAPABILITIES,
			MemoryCacheSizeBytes:     types.NewSizeMebi(TESTING_CACHE_SIZE),
			InstanceMemoryLimitBytes: types.NewSizeMebi(TESTING_MEMORY_LIMIT),
		},
	}
	cache2, err2 := InitCache(config2)
	require.NoError(t, err2)
	config3 := types.VMConfig{
		Cache: types.CacheOptions{
			BaseDir:                  tmpdir3,
			AvailableCapabilities:    TESTING_CAPABILITIES,
			MemoryCacheSizeBytes:     types.NewSizeMebi(TESTING_CACHE_SIZE),
			InstanceMemoryLimitBytes: types.NewSizeMebi(TESTING_MEMORY_LIMIT),
		},
	}
	cache3, err3 := InitCache(config3)
	require.NoError(t, err3)

	ReleaseCache(cache1)
	ReleaseCache(cache2)
	ReleaseCache(cache3)
}

func TestInitCacheEmptyCapabilities(t *testing.T) {
	tmpdir, err := os.MkdirTemp("", "wasmvm-testing")
	require.NoError(t, err)
	defer os.RemoveAll(tmpdir)
	config := types.VMConfig{
		Cache: types.CacheOptions{
			BaseDir:                  tmpdir,
			AvailableCapabilities:    []string{},
			MemoryCacheSizeBytes:     types.NewSizeMebi(TESTING_CACHE_SIZE),
			InstanceMemoryLimitBytes: types.NewSizeMebi(TESTING_MEMORY_LIMIT),
		},
	}
	cache, err := InitCache(config)
	require.NoError(t, err)
	ReleaseCache(cache)
}

func withCache(tb testing.TB) (Cache, func()) {
	tb.Helper()
	tmpdir, err := os.MkdirTemp("", "wasmvm-testing")
	require.NoError(tb, err)
	config := types.VMConfig{
		Cache: types.CacheOptions{
			BaseDir:                  tmpdir,
			AvailableCapabilities:    TESTING_CAPABILITIES,
			MemoryCacheSizeBytes:     types.NewSizeMebi(TESTING_CACHE_SIZE),
			InstanceMemoryLimitBytes: types.NewSizeMebi(TESTING_MEMORY_LIMIT),
		},
	}
	cache, err := InitCache(config)
	require.NoError(tb, err)

	cleanup := func() {
		os.RemoveAll(tmpdir)
		ReleaseCache(cache)
	}
	return cache, cleanup
}

func TestStoreCodeAndGetCode(t *testing.T) {
	cache, cleanup := withCache(t)
	defer cleanup()

	wasm, err := os.ReadFile("../../testdata/hackatom.wasm")
	require.NoError(t, err)

	checksum, err := StoreCode(cache, wasm, true)
	require.NoError(t, err)
	expectedChecksum := sha256.Sum256(wasm)
	require.Equal(t, expectedChecksum[:], checksum)

	code, err := GetCode(cache, checksum)
	require.NoError(t, err)
	require.Equal(t, wasm, code)
}

func TestRemoveCode(t *testing.T) {
	cache, cleanup := withCache(t)
	defer cleanup()

	wasm, err := os.ReadFile("../../testdata/hackatom.wasm")
	require.NoError(t, err)

	checksum, err := StoreCode(cache, wasm, true)
	require.NoError(t, err)

	// First removal works
	err = RemoveCode(cache, checksum)
	require.NoError(t, err)

	// Second removal fails
	err = RemoveCode(cache, checksum)
	require.ErrorContains(t, err, "Wasm file does not exist")
}

func TestStoreCodeFailsWithBadData(t *testing.T) {
	cache, cleanup := withCache(t)
	defer cleanup()

	wasm := []byte("some invalid data")
	_, err := StoreCode(cache, wasm, true)
	require.Error(t, err)
}

func TestStoreCodeUnchecked(t *testing.T) {
	cache, cleanup := withCache(t)
	defer cleanup()

	wasm, err := os.ReadFile("../../testdata/hackatom.wasm")
	require.NoError(t, err)

	checksum, err := StoreCodeUnchecked(cache, wasm)
	require.NoError(t, err)
	expectedChecksum := sha256.Sum256(wasm)
	require.Equal(t, expectedChecksum[:], checksum)

	code, err := GetCode(cache, checksum)
	require.NoError(t, err)
	require.Equal(t, wasm, code)
}

func TestPin(t *testing.T) {
	cache, cleanup := withCache(t)
	defer cleanup()

	wasm, err := os.ReadFile("../../testdata/hackatom.wasm")
	require.NoError(t, err)

	checksum, err := StoreCode(cache, wasm, true)
	require.NoError(t, err)

	err = Pin(cache, checksum)
	require.NoError(t, err)

	// Can be called again with no effect
	err = Pin(cache, checksum)
	require.NoError(t, err)
}

func TestPinErrors(t *testing.T) {
	cache, cleanup := withCache(t)
	defer cleanup()
	var err error

	// Nil checksum (errors in wasmvm Rust code)
	var nilChecksum []byte
	err = Pin(cache, nilChecksum)
	require.ErrorContains(t, err, "Null/Nil argument: checksum")

	// Checksum too short (errors in wasmvm Rust code)
	brokenChecksum := []byte{0x3f, 0xd7, 0x5a, 0x76}
	err = Pin(cache, brokenChecksum)
	require.ErrorContains(t, err, "Checksum not of length 32")

	// Unknown checksum (errors in cosmwasm-vm)
	unknownChecksum := []byte{
		0x72, 0x2c, 0x8c, 0x99, 0x3f, 0xd7, 0x5a, 0x76, 0x27, 0xd6, 0x9e, 0xd9, 0x41, 0x34,
		0x4f, 0xe2, 0xa1, 0x42, 0x3a, 0x3e, 0x75, 0xef, 0xd3, 0xe6, 0x77, 0x8a, 0x14, 0x28,
		0x84, 0x22, 0x71, 0x04,
	}
	err = Pin(cache, unknownChecksum)
	require.ErrorContains(t, err, "Error opening Wasm file for reading")
}

func TestUnpin(t *testing.T) {
	cache, cleanup := withCache(t)
	defer cleanup()

	wasm, err := os.ReadFile("../../testdata/hackatom.wasm")
	require.NoError(t, err)

	checksum, err := StoreCode(cache, wasm, true)
	require.NoError(t, err)

	err = Pin(cache, checksum)
	require.NoError(t, err)

	err = Unpin(cache, checksum)
	require.NoError(t, err)

	// Can be called again with no effect
	err = Unpin(cache, checksum)
	require.NoError(t, err)
}

func TestUnpinErrors(t *testing.T) {
	cache, cleanup := withCache(t)
	defer cleanup()
	var err error

	// Nil checksum (errors in wasmvm Rust code)
	var nilChecksum []byte
	err = Unpin(cache, nilChecksum)
	require.ErrorContains(t, err, "Null/Nil argument: checksum")

	// Checksum too short (errors in wasmvm Rust code)
	brokenChecksum := []byte{0x3f, 0xd7, 0x5a, 0x76}
	err = Unpin(cache, brokenChecksum)
	require.ErrorContains(t, err, "Checksum not of length 32")

	// No error case triggered in cosmwasm-vm is known right now
}

func TestGetMetrics(t *testing.T) {
	cache, cleanup := withCache(t)
	defer cleanup()

	// GetMetrics 1
	metrics, err := GetMetrics(cache)
	require.NoError(t, err)
	require.Equal(t, &types.Metrics{}, metrics)

	// Store contract
	wasm, err := os.ReadFile("../../testdata/hackatom.wasm")
	require.NoError(t, err)
	checksum, err := StoreCode(cache, wasm, true)
	require.NoError(t, err)

	// GetMetrics 2
	metrics, err = GetMetrics(cache)
	require.NoError(t, err)
	require.Equal(t, &types.Metrics{}, metrics)

	// Instantiate 1
	gasMeter := NewMockGasMeter(TESTING_GAS_LIMIT)
	igasMeter := types.GasMeter(gasMeter)
	store := NewLookup(gasMeter)
	api := NewMockAPI()
	querier := DefaultQuerier(MOCK_CONTRACT_ADDR, types.Array[types.Coin]{types.NewCoin(100, "ATOM")})
	env := MockEnvBin(t)
	info := MockInfoBin(t, "creator")
	msg1 := []byte(`{"verifier": "fred", "beneficiary": "bob"}`)
	_, _, err = Instantiate(cache, checksum, env, info, msg1, &igasMeter, store, api, &querier, TESTING_GAS_LIMIT, TESTING_PRINT_DEBUG)
	require.NoError(t, err)

	// GetMetrics 3
	metrics, err = GetMetrics(cache)
	require.NoError(t, err)
	require.Equal(t, uint32(0), metrics.HitsMemoryCache)
	require.Equal(t, uint32(1), metrics.HitsFsCache)
	require.Equal(t, uint64(1), metrics.ElementsMemoryCache)
	require.InEpsilon(t, 3700000, metrics.SizeMemoryCache, 0.25)

	// Instantiate 2
	msg2 := []byte(`{"verifier": "fred", "beneficiary": "susi"}`)
	_, _, err = Instantiate(cache, checksum, env, info, msg2, &igasMeter, store, api, &querier, TESTING_GAS_LIMIT, TESTING_PRINT_DEBUG)
	require.NoError(t, err)

	// GetMetrics 4
	metrics, err = GetMetrics(cache)
	require.NoError(t, err)
	require.Equal(t, uint32(1), metrics.HitsMemoryCache)
	require.Equal(t, uint32(1), metrics.HitsFsCache)
	require.Equal(t, uint64(1), metrics.ElementsMemoryCache)
	require.InEpsilon(t, 3700000, metrics.SizeMemoryCache, 0.25)

	// Pin
	err = Pin(cache, checksum)
	require.NoError(t, err)

	// GetMetrics 5
	metrics, err = GetMetrics(cache)
	require.NoError(t, err)
	require.Equal(t, uint32(1), metrics.HitsMemoryCache)
	require.Equal(t, uint32(2), metrics.HitsFsCache)
	require.Equal(t, uint64(1), metrics.ElementsPinnedMemoryCache)
	require.Equal(t, uint64(1), metrics.ElementsMemoryCache)
	require.InEpsilon(t, 3700000, metrics.SizePinnedMemoryCache, 0.25)
	require.InEpsilon(t, 3700000, metrics.SizeMemoryCache, 0.25)

	// Instantiate 3
	msg3 := []byte(`{"verifier": "fred", "beneficiary": "bert"}`)
	_, _, err = Instantiate(cache, checksum, env, info, msg3, &igasMeter, store, api, &querier, TESTING_GAS_LIMIT, TESTING_PRINT_DEBUG)
	require.NoError(t, err)

	// GetMetrics 6
	metrics, err = GetMetrics(cache)
	require.NoError(t, err)
	require.Equal(t, uint32(1), metrics.HitsPinnedMemoryCache)
	require.Equal(t, uint32(1), metrics.HitsMemoryCache)
	require.Equal(t, uint32(2), metrics.HitsFsCache)
	require.Equal(t, uint64(0), metrics.ElementsPinnedMemoryCache)
	require.Equal(t, uint64(1), metrics.ElementsMemoryCache)
	require.InEpsilon(t, 3700000, metrics.SizePinnedMemoryCache, 0.25)
	require.InEpsilon(t, 3700000, metrics.SizeMemoryCache, 0.25)

	// Unpin
	err = Unpin(cache, checksum)
	require.NoError(t, err)

	// GetMetrics 7
	metrics, err = GetMetrics(cache)
	require.NoError(t, err)
	require.Equal(t, uint32(1), metrics.HitsPinnedMemoryCache)
	require.Equal(t, uint32(1), metrics.HitsMemoryCache)
	require.Equal(t, uint32(2), metrics.HitsFsCache)
	require.Equal(t, uint64(0), metrics.ElementsPinnedMemoryCache)
	require.Equal(t, uint64(1), metrics.ElementsMemoryCache)
	require.Equal(t, uint64(0), metrics.SizePinnedMemoryCache)
	require.InEpsilon(t, 3700000, metrics.SizeMemoryCache, 0.25)

	// Instantiate 4
	msg4 := []byte(`{"verifier": "fred", "beneficiary": "jeff"}`)
	_, _, err = Instantiate(cache, checksum, env, info, msg4, &igasMeter, store, api, &querier, TESTING_GAS_LIMIT, TESTING_PRINT_DEBUG)
	require.NoError(t, err)

	// GetMetrics 8
	metrics, err = GetMetrics(cache)
	require.NoError(t, err)
	require.Equal(t, uint32(1), metrics.HitsPinnedMemoryCache)
	require.Equal(t, uint32(2), metrics.HitsMemoryCache)
	require.Equal(t, uint32(2), metrics.HitsFsCache)
	require.Equal(t, uint64(0), metrics.ElementsPinnedMemoryCache)
	require.Equal(t, uint64(1), metrics.ElementsMemoryCache)
	require.Equal(t, uint64(0), metrics.SizePinnedMemoryCache)
	require.InEpsilon(t, 3700000, metrics.SizeMemoryCache, 0.25)
}

func TestGetPinnedMetrics(t *testing.T) {
	cache, cleanup := withCache(t)
	defer cleanup()

	// GetMetrics 1
	metrics, err := GetPinnedMetrics(cache)
	require.NoError(t, err)
	require.Equal(t, &types.PinnedMetrics{PerModule: make([]types.PerModuleEntry, 0)}, metrics)

	// Store contract 1
	wasm, err := os.ReadFile("../../testdata/hackatom.wasm")
	require.NoError(t, err)
	checksum, err := StoreCode(cache, wasm, true)
	require.NoError(t, err)

	err = Pin(cache, checksum)
	require.NoError(t, err)

	// Store contract 2
	cyberpunkWasm, err := os.ReadFile("../../testdata/cyberpunk.wasm")
	require.NoError(t, err)
	cyberpunkChecksum, err := StoreCode(cache, cyberpunkWasm, true)
	require.NoError(t, err)

	err = Pin(cache, cyberpunkChecksum)
	require.NoError(t, err)

	findMetrics := func(list []types.PerModuleEntry, checksum types.Checksum) *types.PerModuleMetrics {
		found := (*types.PerModuleMetrics)(nil)

		for _, structure := range list {
			if bytes.Equal(structure.Checksum, checksum) {
				found = &structure.Metrics
				break
			}
		}

		return found
	}

	// GetMetrics 2
	metrics, err = GetPinnedMetrics(cache)
	require.NoError(t, err)
	require.Len(t, metrics.PerModule, 2)

	hackatomMetrics := findMetrics(metrics.PerModule, checksum)
	cyberpunkMetrics := findMetrics(metrics.PerModule, cyberpunkChecksum)

	require.Equal(t, uint32(0), hackatomMetrics.Hits)
	require.NotEqual(t, uint32(0), hackatomMetrics.Size)
	require.Equal(t, uint32(0), cyberpunkMetrics.Hits)
	require.NotEqual(t, uint32(0), cyberpunkMetrics.Size)

	// Instantiate 1
	gasMeter := NewMockGasMeter(TESTING_GAS_LIMIT)
	igasMeter := types.GasMeter(gasMeter)
	store := NewLookup(gasMeter)
	api := NewMockAPI()
	querier := DefaultQuerier(MOCK_CONTRACT_ADDR, types.Array[types.Coin]{types.NewCoin(100, "ATOM")})
	env := MockEnvBin(t)
	info := MockInfoBin(t, "creator")
	msg1 := []byte(`{"verifier": "fred", "beneficiary": "bob"}`)
	_, _, err = Instantiate(cache, checksum, env, info, msg1, &igasMeter, store, api, &querier, TESTING_GAS_LIMIT, TESTING_PRINT_DEBUG)
	require.NoError(t, err)

	// GetMetrics 3
	metrics, err = GetPinnedMetrics(cache)
	require.NoError(t, err)
	require.Len(t, metrics.PerModule, 2)

	hackatomMetrics = findMetrics(metrics.PerModule, checksum)
	cyberpunkMetrics = findMetrics(metrics.PerModule, cyberpunkChecksum)

	require.Equal(t, uint32(1), hackatomMetrics.Hits)
	require.NotEqual(t, uint32(0), hackatomMetrics.Size)
	require.Equal(t, uint32(0), cyberpunkMetrics.Hits)
	require.NotEqual(t, uint32(0), cyberpunkMetrics.Size)
}

func TestInstantiate(t *testing.T) {
	cache, cleanup := withCache(t)
	defer cleanup()

	// create contract
	wasm, err := os.ReadFile("../../testdata/hackatom.wasm")
	require.NoError(t, err)
	checksum, err := StoreCode(cache, wasm, true)
	require.NoError(t, err)

	gasMeter := NewMockGasMeter(TESTING_GAS_LIMIT)
	igasMeter := types.GasMeter(gasMeter)
	// instantiate it with this store
	store := NewLookup(gasMeter)
	api := NewMockAPI()
	querier := DefaultQuerier(MOCK_CONTRACT_ADDR, types.Array[types.Coin]{types.NewCoin(100, "ATOM")})
	env := MockEnvBin(t)
	info := MockInfoBin(t, "creator")
	msg := []byte(`{"verifier": "fred", "beneficiary": "bob"}`)

	res, cost, err := Instantiate(cache, checksum, env, info, msg, &igasMeter, store, api, &querier, TESTING_GAS_LIMIT, TESTING_PRINT_DEBUG)
	require.NoError(t, err)
	requireOkResponse(t, res, 0)
	require.Equal(t, uint64(0xb1fe27), cost.UsedInternally)

	var result types.ContractResult
	err = json.Unmarshal(res, &result)
	require.NoError(t, err)
	require.Equal(t, "", result.Err)
	require.Empty(t, result.Ok.Messages)
}

func TestExecute(t *testing.T) {
	cache, cleanup := withCache(t)
	defer cleanup()
	checksum := createHackatomContract(t, cache)

	gasMeter1 := NewMockGasMeter(TESTING_GAS_LIMIT)
	igasMeter1 := types.GasMeter(gasMeter1)
	// instantiate it with this store
	store := NewLookup(gasMeter1)
	api := NewMockAPI()
	balance := types.Array[types.Coin]{types.NewCoin(250, "ATOM")}
	querier := DefaultQuerier(MOCK_CONTRACT_ADDR, balance)
	env := MockEnvBin(t)
	info := MockInfoBin(t, "creator")

	msg := []byte(`{"verifier": "fred", "beneficiary": "bob"}`)

	start := time.Now()
	res, cost, err := Instantiate(cache, checksum, env, info, msg, &igasMeter1, store, api, &querier, TESTING_GAS_LIMIT, TESTING_PRINT_DEBUG)
	diff := time.Since(start)
	require.NoError(t, err)
	requireOkResponse(t, res, 0)
	require.Equal(t, uint64(0xb1fe27), cost.UsedInternally)
	t.Logf("Time (%d gas): %s\n", cost.UsedInternally, diff)

	// execute with the same store
	gasMeter2 := NewMockGasMeter(TESTING_GAS_LIMIT)
	igasMeter2 := types.GasMeter(gasMeter2)
	store.SetGasMeter(gasMeter2)
	env = MockEnvBin(t)
	info = MockInfoBin(t, "fred")
	start = time.Now()
	res, cost, err = Execute(cache, checksum, env, info, []byte(`{"release":{}}`), &igasMeter2, store, api, &querier, TESTING_GAS_LIMIT, TESTING_PRINT_DEBUG)
	diff = time.Since(start)
	require.NoError(t, err)
	require.Equal(t, uint64(0x1416da5), cost.UsedInternally)
	t.Logf("Time (%d gas): %s\n", cost.UsedInternally, diff)

	// make sure it read the balance properly and we got 250 atoms
	var result types.ContractResult
	err = json.Unmarshal(res, &result)
	require.NoError(t, err)
	require.Equal(t, "", result.Err)
	require.Len(t, result.Ok.Messages, 1)
	// Ensure we got our custom event
	require.Len(t, result.Ok.Events, 1)
	ev := result.Ok.Events[0]
	require.Equal(t, "hackatom", ev.Type)
	require.Len(t, ev.Attributes, 1)
	require.Equal(t, "action", ev.Attributes[0].Key)
	require.Equal(t, "release", ev.Attributes[0].Value)

	dispatch := result.Ok.Messages[0].Msg
	require.NotNil(t, dispatch.Bank, "%#v", dispatch)
	require.NotNil(t, dispatch.Bank.Send, "%#v", dispatch)
	send := dispatch.Bank.Send
	require.Equal(t, "bob", send.ToAddress)
	require.Equal(t, balance, send.Amount)
	// check the data is properly formatted
	expectedData := []byte{0xF0, 0x0B, 0xAA}
	require.Equal(t, expectedData, result.Ok.Data)
}

func TestExecutePanic(t *testing.T) {
	cache, cleanup := withCache(t)
	defer cleanup()
	checksum := createCyberpunkContract(t, cache)

	maxGas := TESTING_GAS_LIMIT
	gasMeter1 := NewMockGasMeter(maxGas)
	igasMeter1 := types.GasMeter(gasMeter1)
	// instantiate it with this store
	store := NewLookup(gasMeter1)
	api := NewMockAPI()
	balance := types.Array[types.Coin]{types.NewCoin(250, "ATOM")}
	querier := DefaultQuerier(MOCK_CONTRACT_ADDR, balance)
	env := MockEnvBin(t)
	info := MockInfoBin(t, "creator")

	res, _, err := Instantiate(cache, checksum, env, info, []byte(`{}`), &igasMeter1, store, api, &querier, maxGas, TESTING_PRINT_DEBUG)
	require.NoError(t, err)
	requireOkResponse(t, res, 0)

	// execute a panic
	gasMeter2 := NewMockGasMeter(maxGas)
	igasMeter2 := types.GasMeter(gasMeter2)
	store.SetGasMeter(gasMeter2)
	info = MockInfoBin(t, "fred")
	_, _, err = Execute(cache, checksum, env, info, []byte(`{"panic":{}}`), &igasMeter2, store, api, &querier, maxGas, TESTING_PRINT_DEBUG)
	require.ErrorContains(t, err, "RuntimeError: Aborted: panicked at 'This page intentionally faulted'")
}

func TestExecuteUnreachable(t *testing.T) {
	cache, cleanup := withCache(t)
	defer cleanup()
	checksum := createCyberpunkContract(t, cache)

	maxGas := TESTING_GAS_LIMIT
	gasMeter1 := NewMockGasMeter(maxGas)
	igasMeter1 := types.GasMeter(gasMeter1)
	// instantiate it with this store
	store := NewLookup(gasMeter1)
	api := NewMockAPI()
	balance := types.Array[types.Coin]{types.NewCoin(250, "ATOM")}
	querier := DefaultQuerier(MOCK_CONTRACT_ADDR, balance)
	env := MockEnvBin(t)
	info := MockInfoBin(t, "creator")

	res, _, err := Instantiate(cache, checksum, env, info, []byte(`{}`), &igasMeter1, store, api, &querier, maxGas, TESTING_PRINT_DEBUG)
	require.NoError(t, err)
	requireOkResponse(t, res, 0)

	// execute a panic
	gasMeter2 := NewMockGasMeter(maxGas)
	igasMeter2 := types.GasMeter(gasMeter2)
	store.SetGasMeter(gasMeter2)
	info = MockInfoBin(t, "fred")
	_, _, err = Execute(cache, checksum, env, info, []byte(`{"unreachable":{}}`), &igasMeter2, store, api, &querier, maxGas, TESTING_PRINT_DEBUG)
	require.ErrorContains(t, err, "RuntimeError: unreachable")
}

func TestExecuteCpuLoop(t *testing.T) {
	cache, cleanup := withCache(t)
	defer cleanup()
	checksum := createCyberpunkContract(t, cache)

	gasMeter1 := NewMockGasMeter(TESTING_GAS_LIMIT)
	igasMeter1 := types.GasMeter(gasMeter1)
	// instantiate it with this store
	store := NewLookup(gasMeter1)
	api := NewMockAPI()
	querier := DefaultQuerier(MOCK_CONTRACT_ADDR, nil)
	env := MockEnvBin(t)
	info := MockInfoBin(t, "creator")

	msg := []byte(`{}`)

	start := time.Now()
	res, cost, err := Instantiate(cache, checksum, env, info, msg, &igasMeter1, store, api, &querier, TESTING_GAS_LIMIT, TESTING_PRINT_DEBUG)
	diff := time.Since(start)
	require.NoError(t, err)
	requireOkResponse(t, res, 0)
	require.Equal(t, uint64(0x79f527), cost.UsedInternally)
	t.Logf("Time (%d gas): %s\n", cost.UsedInternally, diff)

	// execute a cpu loop
	maxGas := uint64(40_000_000)
	gasMeter2 := NewMockGasMeter(maxGas)
	igasMeter2 := types.GasMeter(gasMeter2)
	store.SetGasMeter(gasMeter2)
	info = MockInfoBin(t, "fred")
	start = time.Now()
	_, cost, err = Execute(cache, checksum, env, info, []byte(`{"cpu_loop":{}}`), &igasMeter2, store, api, &querier, maxGas, TESTING_PRINT_DEBUG)
	diff = time.Since(start)
	require.Error(t, err)
	require.Equal(t, cost.UsedInternally, maxGas)
	t.Logf("CPULoop Time (%d gas): %s\n", cost.UsedInternally, diff)
}

func TestExecuteStorageLoop(t *testing.T) {
	cache, cleanup := withCache(t)
	defer cleanup()
	checksum := createCyberpunkContract(t, cache)

	gasMeter1 := NewMockGasMeter(TESTING_GAS_LIMIT)
	igasMeter1 := types.GasMeter(gasMeter1)
	// instantiate it with this store
	store := NewLookup(gasMeter1)
	api := NewMockAPI()
	querier := DefaultQuerier(MOCK_CONTRACT_ADDR, nil)
	env := MockEnvBin(t)
	info := MockInfoBin(t, "creator")

	msg := []byte(`{}`)

	res, _, err := Instantiate(cache, checksum, env, info, msg, &igasMeter1, store, api, &querier, TESTING_GAS_LIMIT, TESTING_PRINT_DEBUG)
	require.NoError(t, err)
	requireOkResponse(t, res, 0)

	// execute a storage loop
	maxGas := uint64(40_000_000)
	gasMeter2 := NewMockGasMeter(maxGas)
	igasMeter2 := types.GasMeter(gasMeter2)
	store.SetGasMeter(gasMeter2)
	info = MockInfoBin(t, "fred")
	start := time.Now()
	_, gasReport, err := Execute(cache, checksum, env, info, []byte(`{"storage_loop":{}}`), &igasMeter2, store, api, &querier, maxGas, TESTING_PRINT_DEBUG)
	diff := time.Since(start)
	require.Error(t, err)
	t.Logf("StorageLoop Time (%d gas): %s\n", gasReport.UsedInternally, diff)
	t.Logf("Gas used: %d\n", gasMeter2.GasConsumed())
	t.Logf("Wasm gas: %d\n", gasReport.UsedInternally)

	// the "sdk gas" * GasMultiplier + the wasm cost should equal the maxGas (or be very close)
	totalCost := gasReport.UsedInternally + gasMeter2.GasConsumed()
	require.Equal(t, int64(maxGas), int64(totalCost))
}

func BenchmarkContractCall(b *testing.B) {
	cache, cleanup := withCache(b)
	defer cleanup()

	checksum := createCyberpunkContract(b, cache)

	gasMeter1 := NewMockGasMeter(TESTING_GAS_LIMIT)
	igasMeter1 := types.GasMeter(gasMeter1)
	// instantiate it with this store
	store := NewLookup(gasMeter1)
	api := NewMockAPI()
	querier := DefaultQuerier(MOCK_CONTRACT_ADDR, nil)
	env := MockEnvBin(b)
	info := MockInfoBin(b, "creator")

	msg := []byte(`{}`)

	res, _, err := Instantiate(cache, checksum, env, info, msg, &igasMeter1, store, api, &querier, TESTING_GAS_LIMIT, TESTING_PRINT_DEBUG)
	require.NoError(b, err)
	requireOkResponse(b, res, 0)

	b.ResetTimer()
	for n := 0; n < b.N; n++ {
		gasMeter2 := NewMockGasMeter(TESTING_GAS_LIMIT)
		igasMeter2 := types.GasMeter(gasMeter2)
		store.SetGasMeter(gasMeter2)
		testMutex.Lock()
		info = MockInfoBin(b, "fred")
		testMutex.Unlock()
		msg := []byte(`{"allocate_large_memory":{"pages":0}}`) // replace with noop once we have it
		res, _, err = Execute(cache, checksum, env, info, msg, &igasMeter2, store, api, &querier, TESTING_GAS_LIMIT, TESTING_PRINT_DEBUG)
		require.NoError(b, err)
		requireOkResponse(b, res, 0)
	}
}

func Benchmark100ConcurrentContractCalls(b *testing.B) {
	cache, cleanup := withCache(b)
	defer cleanup()

	checksum := createCyberpunkContract(b, cache)

	gasMeter1 := NewMockGasMeter(TESTING_GAS_LIMIT)
	igasMeter1 := types.GasMeter(gasMeter1)
	// instantiate it with this store
	store := NewLookup(gasMeter1)
	api := NewMockAPI()
	querier := DefaultQuerier(MOCK_CONTRACT_ADDR, nil)
	env := MockEnvBin(b)
	info := MockInfoBin(b, "creator")

	msg := []byte(`{}`)

	res, _, err := Instantiate(cache, checksum, env, info, msg, &igasMeter1, store, api, &querier, TESTING_GAS_LIMIT, TESTING_PRINT_DEBUG)
	require.NoError(b, err)
	requireOkResponse(b, res, 0)

	const callCount = 100 // Calls per benchmark iteration

	b.ResetTimer()
	for n := 0; n < b.N; n++ {
		var wg sync.WaitGroup
		errChan := make(chan error, callCount)
		resChan := make(chan []byte, callCount)
		wg.Add(callCount)
		testMutex.Lock()
		info = MockInfoBin(b, "fred")
		testMutex.Unlock()
		for i := 0; i < callCount; i++ {
			go func() {
				defer wg.Done()
				gasMeter2 := NewMockGasMeter(TESTING_GAS_LIMIT)
				igasMeter2 := types.GasMeter(gasMeter2)
				store.SetGasMeter(gasMeter2)
				msg := []byte(`{"allocate_large_memory":{"pages":0}}`) // replace with noop once we have it
				res, _, err = Execute(cache, checksum, env, info, msg, &igasMeter2, store, api, &querier, TESTING_GAS_LIMIT, TESTING_PRINT_DEBUG)
				errChan <- err
				resChan <- res
			}()
		}
		wg.Wait()
		close(errChan)
		close(resChan)

		// Now check results in the main test goroutine
		for i := 0; i < callCount; i++ {
			require.NoError(b, <-errChan)
			requireOkResponse(b, <-resChan, 0)
		}
	}
}

func TestExecuteUserErrorsInApiCalls(t *testing.T) {
	cache, cleanup := withCache(t)
	defer cleanup()
	checksum := createHackatomContract(t, cache)

	maxGas := TESTING_GAS_LIMIT
	gasMeter1 := NewMockGasMeter(maxGas)
	igasMeter1 := types.GasMeter(gasMeter1)
	// instantiate it with this store
	store := NewLookup(gasMeter1)
	balance := types.Array[types.Coin]{types.NewCoin(250, "ATOM")}
	querier := DefaultQuerier(MOCK_CONTRACT_ADDR, balance)
	env := MockEnvBin(t)
	info := MockInfoBin(t, "creator")

	defaultApi := NewMockAPI()
	msg := []byte(`{"verifier": "fred", "beneficiary": "bob"}`)
	res, _, err := Instantiate(cache, checksum, env, info, msg, &igasMeter1, store, defaultApi, &querier, maxGas, TESTING_PRINT_DEBUG)
	require.NoError(t, err)
	requireOkResponse(t, res, 0)

	gasMeter2 := NewMockGasMeter(maxGas)
	igasMeter2 := types.GasMeter(gasMeter2)
	store.SetGasMeter(gasMeter2)
	info = MockInfoBin(t, "fred")
	failingApi := NewMockFailureAPI()
	res, _, err = Execute(cache, checksum, env, info, []byte(`{"user_errors_in_api_calls":{}}`), &igasMeter2, store, failingApi, &querier, maxGas, TESTING_PRINT_DEBUG)
	require.NoError(t, err)
	requireOkResponse(t, res, 0)
}

func TestMigrate(t *testing.T) {
	cache, cleanup := withCache(t)
	defer cleanup()
	checksum := createHackatomContract(t, cache)

	gasMeter := NewMockGasMeter(TESTING_GAS_LIMIT)
	igasMeter := types.GasMeter(gasMeter)
	// instantiate it with this store
	store := NewLookup(gasMeter)
	api := NewMockAPI()
	balance := types.Array[types.Coin]{types.NewCoin(250, "ATOM")}
	querier := DefaultQuerier(MOCK_CONTRACT_ADDR, balance)
	env := MockEnvBin(t)
	info := MockInfoBin(t, "creator")
	msg := []byte(`{"verifier": "fred", "beneficiary": "bob"}`)

	res, _, err := Instantiate(cache, checksum, env, info, msg, &igasMeter, store, api, &querier, TESTING_GAS_LIMIT, TESTING_PRINT_DEBUG)
	require.NoError(t, err)
	requireOkResponse(t, res, 0)

	// verifier is fred
	query := []byte(`{"verifier":{}}`)
	data, _, err := Query(cache, checksum, env, query, &igasMeter, store, api, &querier, TESTING_GAS_LIMIT, TESTING_PRINT_DEBUG)
	require.NoError(t, err)
	var qResult types.QueryResult
	err = json.Unmarshal(data, &qResult)
	require.NoError(t, err)
	require.Equal(t, "", qResult.Err)
	require.JSONEq(t, `{"verifier":"fred"}`, string(qResult.Ok))

	// migrate to a new verifier - alice
	// we use the same code blob as we are testing hackatom self-migration
	_, _, err = Migrate(cache, checksum, env, []byte(`{"verifier":"alice"}`), &igasMeter, store, api, &querier, TESTING_GAS_LIMIT, TESTING_PRINT_DEBUG)
	require.NoError(t, err)

	// should update verifier to alice
	data, _, err = Query(cache, checksum, env, query, &igasMeter, store, api, &querier, TESTING_GAS_LIMIT, TESTING_PRINT_DEBUG)
	require.NoError(t, err)
	var qResult2 types.QueryResult
	err = json.Unmarshal(data, &qResult2)
	require.NoError(t, err)
	require.Equal(t, "", qResult2.Err)
	require.JSONEq(t, `{"verifier":"alice"}`, string(qResult2.Ok))
}

func TestMultipleInstances(t *testing.T) {
	cache, cleanup := withCache(t)
	defer cleanup()
	checksum := createHackatomContract(t, cache)

	// instance1 controlled by fred
	gasMeter1 := NewMockGasMeter(TESTING_GAS_LIMIT)
	igasMeter1 := types.GasMeter(gasMeter1)
	store1 := NewLookup(gasMeter1)
	api := NewMockAPI()
	querier := DefaultQuerier(MOCK_CONTRACT_ADDR, types.Array[types.Coin]{types.NewCoin(100, "ATOM")})
	env := MockEnvBin(t)
	info := MockInfoBin(t, "regen")
	msg := []byte(`{"verifier": "fred", "beneficiary": "bob"}`)
	res, cost, err := Instantiate(cache, checksum, env, info, msg, &igasMeter1, store1, api, &querier, TESTING_GAS_LIMIT, TESTING_PRINT_DEBUG)
	require.NoError(t, err)
	requireOkResponse(t, res, 0)
	// we now count wasm gas charges and db writes
	assert.Equal(t, uint64(0xb0c2cd), cost.UsedInternally)

	// instance2 controlled by mary
	gasMeter2 := NewMockGasMeter(TESTING_GAS_LIMIT)
	igasMeter2 := types.GasMeter(gasMeter2)
	store2 := NewLookup(gasMeter2)
	info = MockInfoBin(t, "chrous")
	msg = []byte(`{"verifier": "mary", "beneficiary": "sue"}`)
	res, cost, err = Instantiate(cache, checksum, env, info, msg, &igasMeter2, store2, api, &querier, TESTING_GAS_LIMIT, TESTING_PRINT_DEBUG)
	require.NoError(t, err)
	requireOkResponse(t, res, 0)
	assert.Equal(t, uint64(0xb1760a), cost.UsedInternally)

	// fail to execute store1 with mary
	resp := exec(t, cache, checksum, "mary", store1, api, querier, 0xa7c5ce)
	require.Equal(t, "Unauthorized", resp.Err)

	// succeed to execute store1 with fred
	resp = exec(t, cache, checksum, "fred", store1, api, querier, 0x140e8ad)
	require.Equal(t, "", resp.Err)
	require.Len(t, resp.Ok.Messages, 1)
	attributes := resp.Ok.Attributes
	require.Len(t, attributes, 2)
	require.Equal(t, "destination", attributes[1].Key)
	require.Equal(t, "bob", attributes[1].Value)

	// succeed to execute store2 with mary
	resp = exec(t, cache, checksum, "mary", store2, api, querier, 0x1412b29)
	require.Equal(t, "", resp.Err)
	require.Len(t, resp.Ok.Messages, 1)
	attributes = resp.Ok.Attributes
	require.Len(t, attributes, 2)
	require.Equal(t, "destination", attributes[1].Key)
	require.Equal(t, "sue", attributes[1].Value)
}

func TestSudo(t *testing.T) {
	cache, cleanup := withCache(t)
	defer cleanup()
	checksum := createHackatomContract(t, cache)

	gasMeter1 := NewMockGasMeter(TESTING_GAS_LIMIT)
	igasMeter1 := types.GasMeter(gasMeter1)
	// instantiate it with this store
	store := NewLookup(gasMeter1)
	api := NewMockAPI()
	balance := types.Array[types.Coin]{types.NewCoin(250, "ATOM")}
	querier := DefaultQuerier(MOCK_CONTRACT_ADDR, balance)
	env := MockEnvBin(t)
	info := MockInfoBin(t, "creator")

	msg := []byte(`{"verifier": "fred", "beneficiary": "bob"}`)
	res, _, err := Instantiate(cache, checksum, env, info, msg, &igasMeter1, store, api, &querier, TESTING_GAS_LIMIT, TESTING_PRINT_DEBUG)
	require.NoError(t, err)
	requireOkResponse(t, res, 0)

	// call sudo with same store
	gasMeter2 := NewMockGasMeter(TESTING_GAS_LIMIT)
	igasMeter2 := types.GasMeter(gasMeter2)
	store.SetGasMeter(gasMeter2)
	env = MockEnvBin(t)
	msg = []byte(`{"steal_funds":{"recipient":"community-pool","amount":[{"amount":"700","denom":"gold"}]}}`)
	res, _, err = Sudo(cache, checksum, env, msg, &igasMeter2, store, api, &querier, TESTING_GAS_LIMIT, TESTING_PRINT_DEBUG)
	require.NoError(t, err)

	// make sure it blindly followed orders
	var result types.ContractResult
	err = json.Unmarshal(res, &result)
	require.NoError(t, err)
	require.Equal(t, "", result.Err)
	require.Len(t, result.Ok.Messages, 1)
	dispatch := result.Ok.Messages[0].Msg
	require.NotNil(t, dispatch.Bank, "%#v", dispatch)
	require.NotNil(t, dispatch.Bank.Send, "%#v", dispatch)
	send := dispatch.Bank.Send
	assert.Equal(t, "community-pool", send.ToAddress)
	expectedPayout := types.Array[types.Coin]{types.NewCoin(700, "gold")}
	assert.Equal(t, expectedPayout, send.Amount)
}

func TestDispatchSubmessage(t *testing.T) {
	cache, cleanup := withCache(t)
	defer cleanup()
	checksum := createReflectContract(t, cache)

	gasMeter1 := NewMockGasMeter(TESTING_GAS_LIMIT)
	igasMeter1 := types.GasMeter(gasMeter1)
	// instantiate it with this store
	store := NewLookup(gasMeter1)
	api := NewMockAPI()
	querier := DefaultQuerier(MOCK_CONTRACT_ADDR, nil)
	env := MockEnvBin(t)
	info := MockInfoBin(t, "creator")

	msg := []byte(`{}`)
	res, _, err := Instantiate(cache, checksum, env, info, msg, &igasMeter1, store, api, &querier, TESTING_GAS_LIMIT, TESTING_PRINT_DEBUG)
	require.NoError(t, err)
	requireOkResponse(t, res, 0)

	// dispatch a submessage
	var id uint64 = 1234
	payload := types.SubMsg{
		ID: id,
		Msg: types.CosmosMsg{Bank: &types.BankMsg{Send: &types.SendMsg{
			ToAddress: "friend",
			Amount:    types.Array[types.Coin]{types.NewCoin(1, "token")},
		}}},
		ReplyOn: types.ReplyAlways,
	}
	payloadBin, err := json.Marshal(payload)
	require.NoError(t, err)
	payloadMsg := []byte(fmt.Sprintf(`{"reflect_sub_msg":{"msgs":[%s]}}`, string(payloadBin)))

	gasMeter2 := NewMockGasMeter(TESTING_GAS_LIMIT)
	igasMeter2 := types.GasMeter(gasMeter2)
	store.SetGasMeter(gasMeter2)
	env = MockEnvBin(t)
	res, _, err = Execute(cache, checksum, env, info, payloadMsg, &igasMeter2, store, api, &querier, TESTING_GAS_LIMIT, TESTING_PRINT_DEBUG)
	require.NoError(t, err)

	// make sure it blindly followed orders
	var result types.ContractResult
	err = json.Unmarshal(res, &result)
	require.NoError(t, err)
	require.Equal(t, "", result.Err)
	require.Len(t, result.Ok.Messages, 1)
	dispatch := result.Ok.Messages[0]
	assert.Equal(t, id, dispatch.ID)
	assert.Equal(t, payload.Msg, dispatch.Msg)
	assert.Nil(t, dispatch.GasLimit)
	assert.Equal(t, payload.ReplyOn, dispatch.ReplyOn)
}

func TestReplyAndQuery(t *testing.T) {
	cache, cleanup := withCache(t)
	defer cleanup()
	checksum := createReflectContract(t, cache)

	gasMeter1 := NewMockGasMeter(TESTING_GAS_LIMIT)
	igasMeter1 := types.GasMeter(gasMeter1)
	// instantiate it with this store
	store := NewLookup(gasMeter1)
	api := NewMockAPI()
	querier := DefaultQuerier(MOCK_CONTRACT_ADDR, nil)
	env := MockEnvBin(t)
	info := MockInfoBin(t, "creator")

	msg := []byte(`{}`)
	res, _, err := Instantiate(cache, checksum, env, info, msg, &igasMeter1, store, api, &querier, TESTING_GAS_LIMIT, TESTING_PRINT_DEBUG)
	require.NoError(t, err)
	requireOkResponse(t, res, 0)

	var id uint64 = 1234
	data := []byte("foobar")
	events := types.Array[types.Event]{{
		Type: "message",
		Attributes: types.Array[types.EventAttribute]{{
			Key:   "signer",
			Value: "caller-addr",
		}},
	}}
	reply := types.Reply{
		ID: id,
		Result: types.SubMsgResult{
			Ok: &types.SubMsgResponse{
				Events: events,
				Data:   data,
			},
		},
	}
	replyBin, err := json.Marshal(reply)
	require.NoError(t, err)

	gasMeter2 := NewMockGasMeter(TESTING_GAS_LIMIT)
	igasMeter2 := types.GasMeter(gasMeter2)
	store.SetGasMeter(gasMeter2)
	env = MockEnvBin(t)
	res, _, err = Reply(cache, checksum, env, replyBin, &igasMeter2, store, api, &querier, TESTING_GAS_LIMIT, TESTING_PRINT_DEBUG)
	require.NoError(t, err)
	requireOkResponse(t, res, 0)

	// now query the state to see if it stored the data properly
	badQuery := []byte(`{"sub_msg_result":{"id":7777}}`)
	res, _, err = Query(cache, checksum, env, badQuery, &igasMeter2, store, api, &querier, TESTING_GAS_LIMIT, TESTING_PRINT_DEBUG)
	require.NoError(t, err)
	requireQueryError(t, res)

	query := []byte(`{"sub_msg_result":{"id":1234}}`)
	res, _, err = Query(cache, checksum, env, query, &igasMeter2, store, api, &querier, TESTING_GAS_LIMIT, TESTING_PRINT_DEBUG)
	require.NoError(t, err)
	qResult := requireQueryOk(t, res)

	var stored types.Reply
	err = json.Unmarshal(qResult, &stored)
	require.NoError(t, err)
	assert.Equal(t, id, stored.ID)
	require.NotNil(t, stored.Result.Ok)
	val := stored.Result.Ok
	require.Equal(t, data, val.Data)
	require.Equal(t, events, val.Events)
}

func requireOkResponse(tb testing.TB, res []byte, expectedMsgs int) {
<<<<<<< HEAD
	tb.Helper()
=======
>>>>>>> bd565b44
	var result types.ContractResult
	err := json.Unmarshal(res, &result)
	require.NoError(tb, err)
	require.Equal(tb, "", result.Err)
	require.Len(tb, result.Ok.Messages, expectedMsgs)
}

func requireQueryError(t *testing.T, res []byte) {
	t.Helper()
	var result types.QueryResult
	err := json.Unmarshal(res, &result)
	require.NoError(t, err)
	require.Empty(t, result.Ok)
	require.NotEmpty(t, result.Err)
}

func requireQueryOk(t *testing.T, res []byte) []byte {
	t.Helper()
	var result types.QueryResult
	err := json.Unmarshal(res, &result)
	require.NoError(t, err)
	require.Empty(t, result.Err)
	require.NotEmpty(t, result.Ok)
	return result.Ok
}

func createHackatomContract(tb testing.TB, cache Cache) []byte {
	tb.Helper()
	return createContract(tb, cache, "../../testdata/hackatom.wasm")
}

func createCyberpunkContract(tb testing.TB, cache Cache) []byte {
	tb.Helper()
	return createContract(tb, cache, "../../testdata/cyberpunk.wasm")
}

func createQueueContract(tb testing.TB, cache Cache) []byte {
	tb.Helper()
	return createContract(tb, cache, "../../testdata/queue.wasm")
}

func createReflectContract(tb testing.TB, cache Cache) []byte {
	tb.Helper()
	return createContract(tb, cache, "../../testdata/reflect.wasm")
}

func createFloaty2(tb testing.TB, cache Cache) []byte {
	tb.Helper()
	return createContract(tb, cache, "../../testdata/floaty_2.0.wasm")
}

func createContract(tb testing.TB, cache Cache, path string) []byte {
	tb.Helper()
	wasm, err := os.ReadFile(path)
	require.NoError(tb, err)
	checksum, err := StoreCode(cache, wasm, true)
	require.NoError(tb, err)
	return checksum
}

// exec runs the handle tx with the given signer
func exec(t *testing.T, cache Cache, checksum []byte, signer types.HumanAddress, store types.KVStore, api *types.GoAPI, querier types.Querier, gasExpected uint64) types.ContractResult {
	t.Helper()
	gasMeter := NewMockGasMeter(TESTING_GAS_LIMIT)
	igasMeter := types.GasMeter(gasMeter)
	env := MockEnvBin(t)
	info := MockInfoBin(t, signer)
	res, cost, err := Execute(cache, checksum, env, info, []byte(`{"release":{}}`), &igasMeter, store, api, &querier, TESTING_GAS_LIMIT, TESTING_PRINT_DEBUG)
	require.NoError(t, err)
	assert.Equal(t, gasExpected, cost.UsedInternally)

	var result types.ContractResult
	err = json.Unmarshal(res, &result)
	require.NoError(t, err)
	return result
}

func TestQuery(t *testing.T) {
	cache, cleanup := withCache(t)
	defer cleanup()
	checksum := createHackatomContract(t, cache)

	// set up contract
	gasMeter1 := NewMockGasMeter(TESTING_GAS_LIMIT)
	igasMeter1 := types.GasMeter(gasMeter1)
	store := NewLookup(gasMeter1)
	api := NewMockAPI()
	querier := DefaultQuerier(MOCK_CONTRACT_ADDR, types.Array[types.Coin]{types.NewCoin(100, "ATOM")})
	env := MockEnvBin(t)
	info := MockInfoBin(t, "creator")
	msg := []byte(`{"verifier": "fred", "beneficiary": "bob"}`)
	_, _, err := Instantiate(cache, checksum, env, info, msg, &igasMeter1, store, api, &querier, TESTING_GAS_LIMIT, TESTING_PRINT_DEBUG)
	require.NoError(t, err)

	// invalid query
	gasMeter2 := NewMockGasMeter(TESTING_GAS_LIMIT)
	igasMeter2 := types.GasMeter(gasMeter2)
	store.SetGasMeter(gasMeter2)
	query := []byte(`{"Raw":{"val":"config"}}`)
	data, _, err := Query(cache, checksum, env, query, &igasMeter2, store, api, &querier, TESTING_GAS_LIMIT, TESTING_PRINT_DEBUG)
	require.NoError(t, err)
	var badResult types.QueryResult
	err = json.Unmarshal(data, &badResult)
	require.NoError(t, err)
	require.Contains(t, badResult.Err, "Error parsing into type hackatom::msg::QueryMsg: unknown variant `Raw`, expected one of")

	// make a valid query
	gasMeter3 := NewMockGasMeter(TESTING_GAS_LIMIT)
	igasMeter3 := types.GasMeter(gasMeter3)
	store.SetGasMeter(gasMeter3)
	query = []byte(`{"verifier":{}}`)
	data, _, err = Query(cache, checksum, env, query, &igasMeter3, store, api, &querier, TESTING_GAS_LIMIT, TESTING_PRINT_DEBUG)
	require.NoError(t, err)
	var qResult types.QueryResult
	err = json.Unmarshal(data, &qResult)
	require.NoError(t, err)
	require.Equal(t, "", qResult.Err)
	require.JSONEq(t, `{"verifier":"fred"}`, string(qResult.Ok))
}

func TestHackatomQuerier(t *testing.T) {
	cache, cleanup := withCache(t)
	defer cleanup()
	checksum := createHackatomContract(t, cache)

	// set up contract
	gasMeter := NewMockGasMeter(TESTING_GAS_LIMIT)
	igasMeter := types.GasMeter(gasMeter)
	store := NewLookup(gasMeter)
	api := NewMockAPI()
	initBalance := types.Array[types.Coin]{types.NewCoin(1234, "ATOM"), types.NewCoin(65432, "ETH")}
	querier := DefaultQuerier("foobar", initBalance)

	// make a valid query to the other address
	query := []byte(`{"other_balance":{"address":"foobar"}}`)
	// TODO The query happens before the contract is initialized. How is this legal?
	env := MockEnvBin(t)
	data, _, err := Query(cache, checksum, env, query, &igasMeter, store, api, &querier, TESTING_GAS_LIMIT, TESTING_PRINT_DEBUG)
	require.NoError(t, err)
	var qResult types.QueryResult
	err = json.Unmarshal(data, &qResult)
	require.NoError(t, err)
	require.Equal(t, "", qResult.Err)
	var balances types.AllBalancesResponse
	err = json.Unmarshal(qResult.Ok, &balances)
	require.NoError(t, err)
	require.Equal(t, balances.Amount, initBalance)
}

func TestCustomReflectQuerier(t *testing.T) {
	type CapitalizedQuery struct {
		Text string `json:"text"`
	}

	type QueryMsg struct {
		Capitalized *CapitalizedQuery `json:"capitalized,omitempty"`
		// There are more queries but we don't use them yet
		// https://github.com/CosmWasm/cosmwasm/blob/v0.11.0-alpha3/contracts/reflect/src/msg.rs#L18-L28
	}

	cache, cleanup := withCache(t)
	defer cleanup()
	checksum := createReflectContract(t, cache)

	// set up contract
	gasMeter := NewMockGasMeter(TESTING_GAS_LIMIT)
	igasMeter := types.GasMeter(gasMeter)
	store := NewLookup(gasMeter)
	api := NewMockAPI()
	initBalance := types.Array[types.Coin]{types.NewCoin(1234, "ATOM")}
	querier := DefaultQuerier(MOCK_CONTRACT_ADDR, initBalance)
	// we need this to handle the custom requests from the reflect contract
	innerQuerier := querier.(*MockQuerier)
	innerQuerier.Custom = ReflectCustom{}
	querier = types.Querier(innerQuerier)

	// make a valid query to the other address
	queryMsg := QueryMsg{
		Capitalized: &CapitalizedQuery{
			Text: "small Frys :)",
		},
	}
	query, err := json.Marshal(queryMsg)
	require.NoError(t, err)
	env := MockEnvBin(t)
	data, _, err := Query(cache, checksum, env, query, &igasMeter, store, api, &querier, TESTING_GAS_LIMIT, TESTING_PRINT_DEBUG)
	require.NoError(t, err)
	var qResult types.QueryResult
	err = json.Unmarshal(data, &qResult)
	require.NoError(t, err)
	require.Equal(t, "", qResult.Err)

	var response CapitalizedResponse
	err = json.Unmarshal(qResult.Ok, &response)
	require.NoError(t, err)
	require.Equal(t, "SMALL FRYS :)", response.Text)
}

type CapitalizedResponse struct {
	Text string `json:"text"`
}

// TestFloats is a port of the float_instrs_are_deterministic test in cosmwasm-vm
func TestFloats(t *testing.T) {
	type Value struct {
		U32 *uint32 `json:"u32,omitempty"`
		U64 *uint64 `json:"u64,omitempty"`
		F32 *uint32 `json:"f32,omitempty"`
		F64 *uint64 `json:"f64,omitempty"`
	}

	// helper to print the value in the same format as Rust's Debug trait
	debugStr := func(value Value) string {
		if value.U32 != nil {
			return fmt.Sprintf("U32(%d)", *value.U32)
		} else if value.U64 != nil {
			return fmt.Sprintf("U64(%d)", *value.U64)
		} else if value.F32 != nil {
			return fmt.Sprintf("F32(%d)", *value.F32)
		} else if value.F64 != nil {
			return fmt.Sprintf("F64(%d)", *value.F64)
		} else {
			t.FailNow()
			return ""
		}
	}

	cache, cleanup := withCache(t)
	defer cleanup()
	checksum := createFloaty2(t, cache)

	gasMeter := NewMockGasMeter(TESTING_GAS_LIMIT)
	igasMeter := types.GasMeter(gasMeter)
	// instantiate it with this store
	store := NewLookup(gasMeter)
	api := NewMockAPI()
	querier := DefaultQuerier(MOCK_CONTRACT_ADDR, nil)
	env := MockEnvBin(t)

	// query instructions
	query := []byte(`{"instructions":{}}`)
	data, _, err := Query(cache, checksum, env, query, &igasMeter, store, api, &querier, TESTING_GAS_LIMIT, TESTING_PRINT_DEBUG)
	require.NoError(t, err)
	var qResult types.QueryResult
	err = json.Unmarshal(data, &qResult)
	require.NoError(t, err)
	require.Empty(t, qResult.Err)
	var instructions []string
	err = json.Unmarshal(qResult.Ok, &instructions)
	require.NoError(t, err)
	// little sanity check
	require.Len(t, instructions, 70)

	hasher := sha256.New()
	const RUNS_PER_INSTRUCTION = 150
	for _, instr := range instructions {
		for seed := 0; seed < RUNS_PER_INSTRUCTION; seed++ {
			// query some input values for the instruction
			msg := fmt.Sprintf(`{"random_args_for":{"instruction":"%s","seed":%d}}`, instr, seed)
			data, _, err = Query(cache, checksum, env, []byte(msg), &igasMeter, store, api, &querier, TESTING_GAS_LIMIT, TESTING_PRINT_DEBUG)
			require.NoError(t, err)
			err = json.Unmarshal(data, &qResult)
			require.NoError(t, err)
			require.Empty(t, qResult.Err)
			var args []Value
			err = json.Unmarshal(qResult.Ok, &args)
			require.NoError(t, err)

			// build the run message
			argStr, err := json.Marshal(args)
			require.NoError(t, err)
			msg = fmt.Sprintf(`{"run":{"instruction":"%s","args":%s}}`, instr, argStr)

			// run the instruction
			// this might throw a runtime error (e.g. if the instruction traps)
			data, _, err = Query(cache, checksum, env, []byte(msg), &igasMeter, store, api, &querier, TESTING_GAS_LIMIT, TESTING_PRINT_DEBUG)
			var result string
			if err != nil {
				require.Error(t, err)
				// remove the prefix to make the error message the same as in the cosmwasm-vm test
				result = strings.Replace(err.Error(), "Error calling the VM: Error executing Wasm: ", "", 1)
			} else {
				err = json.Unmarshal(data, &qResult)
				require.NoError(t, err)
				require.Empty(t, qResult.Err)
				var response Value
				err = json.Unmarshal(qResult.Ok, &response)
				require.NoError(t, err)
				result = debugStr(response)
			}
			// add the result to the hash
			hasher.Write([]byte(fmt.Sprintf("%s%d%s", instr, seed, result)))
		}
	}

	hash := hasher.Sum(nil)
	require.Equal(t, "95f70fa6451176ab04a9594417a047a1e4d8e2ff809609b8f81099496bee2393", hex.EncodeToString(hash))
}<|MERGE_RESOLUTION|>--- conflicted
+++ resolved
@@ -24,9 +24,6 @@
 	TESTING_MEMORY_LIMIT = 32                      // MiB
 	TESTING_CACHE_SIZE   = 100                     // MiB
 )
-
-// Add mutex for thread safety
-var testMutex sync.Mutex
 
 var TESTING_CAPABILITIES = []string{"staking", "stargate", "iterator", "cosmwasm_1_1", "cosmwasm_1_2", "cosmwasm_1_3"}
 
@@ -1179,10 +1176,7 @@
 }
 
 func requireOkResponse(tb testing.TB, res []byte, expectedMsgs int) {
-<<<<<<< HEAD
 	tb.Helper()
-=======
->>>>>>> bd565b44
 	var result types.ContractResult
 	err := json.Unmarshal(res, &result)
 	require.NoError(tb, err)
@@ -1379,10 +1373,6 @@
 	err = json.Unmarshal(qResult.Ok, &response)
 	require.NoError(t, err)
 	require.Equal(t, "SMALL FRYS :)", response.Text)
-}
-
-type CapitalizedResponse struct {
-	Text string `json:"text"`
 }
 
 // TestFloats is a port of the float_instrs_are_deterministic test in cosmwasm-vm
