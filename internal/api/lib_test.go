--- conflicted
+++ resolved
@@ -898,13 +898,9 @@
 		errChan := make(chan error, callCount)
 		resChan := make(chan []byte, callCount)
 		wg.Add(callCount)
-<<<<<<< HEAD
+
 		info = mockInfoBinNoAssert("fred")
-=======
-
-		info = mockInfoBinNoAssert("fred")
-
->>>>>>> c3831864
+
 		for i := 0; i < callCount; i++ {
 			go func() {
 				defer wg.Done()
@@ -1280,10 +1276,7 @@
 
 func createContract(tb testing.TB, cache Cache, wasmFile string) []byte {
 	tb.Helper()
-<<<<<<< HEAD
 	// #nosec G304 - used for test files only
-=======
->>>>>>> c3831864
 	wasm, err := os.ReadFile(wasmFile)
 	require.NoError(tb, err)
 	checksum, err := StoreCode(cache, wasm, true)
@@ -1389,6 +1382,10 @@
 		Capitalized *CapitalizedQuery `json:"capitalized,omitempty"`
 		// There are more queries but we don't use them yet
 		// https://github.com/CosmWasm/cosmwasm/blob/v0.11.0-alpha3/contracts/reflect/src/msg.rs#L18-L28
+	}
+
+	type CapitalizedResponse struct {
+		Text string `json:"text"`
 	}
 
 	cache, cleanup := withCache(t)
@@ -1531,11 +1528,7 @@
 	require.Equal(t, "95f70fa6451176ab04a9594417a047a1e4d8e2ff809609b8f81099496bee2393", hex.EncodeToString(hash))
 }
 
-<<<<<<< HEAD
 // mockInfoBinNoAssert creates the message binary without using testify assertions.
-=======
-// mockInfoBinNoAssert creates the message binary without using testify assertions
->>>>>>> c3831864
 func mockInfoBinNoAssert(sender types.HumanAddress) []byte {
 	info := types.MessageInfo{
 		Sender: sender,
