--- conflicted
+++ resolved
@@ -650,7 +650,6 @@
                                            struct GasReport *gas_report,
                                            struct UnmanagedVector *error_msg);
 
-<<<<<<< HEAD
 struct UnmanagedVector ibc2_acknowledge_receive(struct cache_t *cache,
                                                 struct ByteSliceView checksum,
                                                 struct ByteSliceView env,
@@ -662,7 +661,7 @@
                                                 bool print_debug,
                                                 struct GasReport *gas_report,
                                                 struct UnmanagedVector *error_msg);
-=======
+
 struct UnmanagedVector ibc2_packet_timeout(struct cache_t *cache,
                                            struct ByteSliceView checksum,
                                            struct ByteSliceView env,
@@ -674,7 +673,6 @@
                                            bool print_debug,
                                            struct GasReport *gas_report,
                                            struct UnmanagedVector *error_msg);
->>>>>>> a044c383
 
 struct UnmanagedVector new_unmanaged_vector(bool nil, const uint8_t *ptr, uintptr_t length);
 
