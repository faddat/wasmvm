--- conflicted
+++ resolved
@@ -360,17 +360,12 @@
 	contract3 := setupQueueContractWithData(t, cache, 11, 6, 2)
 	env := MockEnvBin(t)
 
-<<<<<<< HEAD
-	reduceQuery := func(t *testing.T, c queueData, expected string) {
-		checksum, querier, api := c.checksum, c.querier, c.api
-=======
 	reduceQuery := func(t *testing.T, setup queueData, expected string) {
 		t.Helper()
 		checksum, querier, api := setup.checksum, setup.querier, setup.api
->>>>>>> 249b2c3b
 		gasMeter := NewMockGasMeter(TESTING_GAS_LIMIT)
 		igasMeter := types.GasMeter(gasMeter)
-		store := c.Store(gasMeter)
+		store := setup.Store(gasMeter)
 
 		query := []byte(`{"reducer":{}}`)
 		data, _, err := Query(cache, checksum, env, query, &igasMeter, store, api, &querier, TESTING_GAS_LIMIT, TESTING_PRINT_DEBUG)
