package types

import (
	"encoding/json"
	"fmt"
)

//------- Results / Msgs -------------

// ContractResult is the raw response from the instantiate/execute/migrate calls.
// This is mirrors Rust's ContractResult<Response>.
type ContractResult struct {
	Ok  *Response `json:"ok,omitempty"`
	Err string    `json:"error,omitempty"`
}

func (r *ContractResult) SubMessages() []SubMsg {
	if r.Ok != nil {
		return r.Ok.Messages
	}
	return nil
}

// Response defines the return value on a successful instantiate/execute/migrate.
// This is the counterpart of [Response](https://github.com/CosmWasm/cosmwasm/blob/v0.14.0-beta1/packages/std/src/results/response.rs#L73-L88)
type Response struct {
	// Messages comes directly from the contract and is its request for action.
	// If the ReplyOn value matches the result, the runtime will invoke this
	// contract's `reply` entry point after execution. Otherwise, this is all
	// "fire and forget".
	Messages []SubMsg `json:"messages"`
	// base64-encoded bytes to return as ABCI.Data field
	Data []byte `json:"data"`
	// attributes for a log event to return over abci interface
	Attributes []EventAttribute `json:"attributes"`
	// custom events (separate from the main one that contains the attributes
	// above)
	Events []Event `json:"events"`
}

type Event struct {
	Type       string                `json:"type"`
	Attributes Array[EventAttribute] `json:"attributes"`
}

// EventAttribute.
type EventAttribute struct {
	Key   string `json:"key"`
	Value string `json:"value"`
}

// CosmosMsg is an rust enum and only (exactly) one of the fields should be set
// Should we do a cleaner approach in Go? (type/data?)
type CosmosMsg struct {
	Bank         *BankMsg         `json:"bank,omitempty"`
	Custom       json.RawMessage  `json:"custom,omitempty"`
	Distribution *DistributionMsg `json:"distribution,omitempty"`
	Gov          *GovMsg          `json:"gov,omitempty"`
	IBC          *IBCMsg          `json:"ibc,omitempty"`
	Staking      *StakingMsg      `json:"staking,omitempty"`
	Any          *AnyMsg          `json:"any,omitempty"`
	Wasm         *WasmMsg         `json:"wasm,omitempty"`
	IBC2         *IBC2Msg         `json:"ibc2,omitempty"`
}

func (m *CosmosMsg) UnmarshalJSON(data []byte) error {
	// We need a custom unmarshaler to parse both the "stargate" and "any" variants
	type InternalCosmosMsg struct {
		Bank         *BankMsg         `json:"bank,omitempty"`
		Custom       json.RawMessage  `json:"custom,omitempty"`
		Distribution *DistributionMsg `json:"distribution,omitempty"`
		Gov          *GovMsg          `json:"gov,omitempty"`
		IBC          *IBCMsg          `json:"ibc,omitempty"`
		Staking      *StakingMsg      `json:"staking,omitempty"`
		Any          *AnyMsg          `json:"any,omitempty"`
		Wasm         *WasmMsg         `json:"wasm,omitempty"`
		Stargate     *AnyMsg          `json:"stargate,omitempty"`
		IBC2         *IBC2Msg         `json:"ibc2,omitempty"`
	}
	var tmp InternalCosmosMsg
	err := json.Unmarshal(data, &tmp)
	if err != nil {
		return err
	}

	if tmp.Any != nil && tmp.Stargate != nil {
		return fmt.Errorf("invalid CosmosMsg: both 'any' and 'stargate' fields are set")
	} else if tmp.Any == nil && tmp.Stargate != nil {
		// Use "Any" for both variants
		tmp.Any = tmp.Stargate
	}

	*m = CosmosMsg{
		Bank:         tmp.Bank,
		Custom:       tmp.Custom,
		Distribution: tmp.Distribution,
		Gov:          tmp.Gov,
		IBC:          tmp.IBC,
		Staking:      tmp.Staking,
		Any:          tmp.Any,
		Wasm:         tmp.Wasm,
		IBC2:         tmp.IBC2,
	}
	return nil
}

type BankMsg struct {
	Send *SendMsg `json:"send,omitempty"`
	Burn *BurnMsg `json:"burn,omitempty"`
}

// SendMsg contains instructions for a Cosmos-SDK/SendMsg
// It has a fixed interface here and should be converted into the proper SDK format before dispatching.
type SendMsg struct {
	ToAddress string      `json:"to_address"`
	Amount    Array[Coin] `json:"amount"`
}

// BurnMsg will burn the given coins from the contract's account.
// There is no Cosmos SDK message that performs this, but it can be done by calling the bank keeper.
// Important if a contract controls significant token supply that must be retired.
type BurnMsg struct {
	Amount Array[Coin] `json:"amount"`
}

type IBCMsg struct {
	Transfer             *TransferMsg             `json:"transfer,omitempty"`
	SendPacket           *SendPacketMsg           `json:"send_packet,omitempty"`
	WriteAcknowledgement *WriteAcknowledgementMsg `json:"write_acknowledgement,omitempty"`
	CloseChannel         *CloseChannelMsg         `json:"close_channel,omitempty"`
	PayPacketFee         *PayPacketFeeMsg         `json:"pay_packet_fee,omitempty"`
	PayPacketFeeAsync    *PayPacketFeeAsyncMsg    `json:"pay_packet_fee_async,omitempty"`
}

type GovMsg struct {
	// This maps directly to [MsgVote](https://github.com/cosmos/cosmos-sdk/blob/v0.42.5/proto/cosmos/gov/v1beta1/tx.proto#L46-L56) in the Cosmos SDK with voter set to the contract address.
	Vote *VoteMsg `json:"vote,omitempty"`
	/// This maps directly to [MsgVoteWeighted](https://github.com/cosmos/cosmos-sdk/blob/v0.45.8/proto/cosmos/gov/v1beta1/tx.proto#L66-L78) in the Cosmos SDK with voter set to the contract address.
	VoteWeighted *VoteWeightedMsg `json:"vote_weighted,omitempty"`
}

type voteOption int

type VoteMsg struct {
	ProposalId uint64 `json:"proposal_id"`
	// Option is the vote option.
	//
	// This used to be called "vote", but was changed for consistency with Cosmos SDK.
	// The old name is still supported for backwards compatibility.
	Option voteOption `json:"option"`
}

func (m *VoteMsg) UnmarshalJSON(data []byte) error {
	// We need a custom unmarshaler to parse both the "stargate" and "any" variants
	type InternalVoteMsg struct {
		ProposalId uint64      `json:"proposal_id"`
		Option     *voteOption `json:"option"`
		Vote       *voteOption `json:"vote"` // old version
	}
	var tmp InternalVoteMsg
	err := json.Unmarshal(data, &tmp)
	if err != nil {
		return err
	}

	if tmp.Option != nil && tmp.Vote != nil {
		return fmt.Errorf("invalid VoteMsg: both 'option' and 'vote' fields are set")
	} else if tmp.Option == nil && tmp.Vote != nil {
		// Use "Option" for both variants
		tmp.Option = tmp.Vote
	}

	*m = VoteMsg{
		ProposalId: tmp.ProposalId,
		Option:     *tmp.Option,
	}
	return nil
}

type VoteWeightedMsg struct {
	ProposalId uint64               `json:"proposal_id"`
	Options    []WeightedVoteOption `json:"options"`
}

type WeightedVoteOption struct {
	Option voteOption `json:"option"`
	// Weight is a Decimal string, e.g. "0.25" for 25%
	Weight string `json:"weight"`
}

const (
	UnsetVoteOption voteOption = iota // The default value. We never return this in any valid instance (see toVoteOption).
	Yes
	No
	Abstain
	NoWithVeto
)

var fromVoteOption = map[voteOption]string{
	Yes:        "yes",
	No:         "no",
	Abstain:    "abstain",
	NoWithVeto: "no_with_veto",
}

var toVoteOption = map[string]voteOption{
	"yes":          Yes,
	"no":           No,
	"abstain":      Abstain,
	"no_with_veto": NoWithVeto,
}

func (v voteOption) String() string {
	return fromVoteOption[v]
}

func (v voteOption) MarshalJSON() ([]byte, error) {
	return json.Marshal(v.String())
}

func (s *voteOption) UnmarshalJSON(b []byte) error {
	var j string
	err := json.Unmarshal(b, &j)
	if err != nil {
		return err
	}

	voteOption, ok := toVoteOption[j]
	if !ok {
		return fmt.Errorf("invalid vote option '%v'", j)
	}
	*s = voteOption
	return nil
}

type TransferMsg struct {
	ChannelID string     `json:"channel_id"`
	ToAddress string     `json:"to_address"`
	Amount    Coin       `json:"amount"`
	Timeout   IBCTimeout `json:"timeout"`
	Memo      string     `json:"memo,omitempty"`
}

type SendPacketMsg struct {
	ChannelID string     `json:"channel_id"`
	Data      []byte     `json:"data"`
	Timeout   IBCTimeout `json:"timeout"`
}

type WriteAcknowledgementMsg struct {
	// The acknowledgement to send back
	Ack IBCAcknowledgement `json:"ack"`
	// Existing channel where the packet was received
	ChannelID string `json:"channel_id"`
	// Sequence number of the packet that was received
	PacketSequence uint64 `json:"packet_sequence"`
}

type CloseChannelMsg struct {
	ChannelID string `json:"channel_id"`
}

type PayPacketFeeMsg struct {
	// The channel id on the chain where the packet is sent from (this chain).
	ChannelID string `json:"channel_id"`
	Fee       IBCFee `json:"fee"`
	// The port id on the chain where the packet is sent from (this chain).
	PortID string `json:"port_id"`
	// Allowlist of relayer addresses that can receive the fee. This is currently not implemented and *must* be empty.
	Relayers Array[string] `json:"relayers"`
}

type PayPacketFeeAsyncMsg struct {
	// The channel id on the chain where the packet is sent from (this chain).
	ChannelID string `json:"channel_id"`
	Fee       IBCFee `json:"fee"`
	// The port id on the chain where the packet is sent from (this chain).
	PortID string `json:"port_id"`
	// Allowlist of relayer addresses that can receive the fee. This is currently not implemented and *must* be empty.
	Relayers Array[string] `json:"relayers"`
	// The sequence number of the packet that should be incentivized.
	Sequence uint64 `json:"sequence"`
}

type IBCFee struct {
	AckFee     Array[Coin] `json:"ack_fee"`
	ReceiveFee Array[Coin] `json:"receive_fee"`
	TimeoutFee Array[Coin] `json:"timeout_fee"`
}

type StakingMsg struct {
	Delegate   *DelegateMsg   `json:"delegate,omitempty"`
	Undelegate *UndelegateMsg `json:"undelegate,omitempty"`
	Redelegate *RedelegateMsg `json:"redelegate,omitempty"`
}

type DelegateMsg struct {
	Validator string `json:"validator"`
	Amount    Coin   `json:"amount"`
}

type UndelegateMsg struct {
	Validator string `json:"validator"`
	Amount    Coin   `json:"amount"`
}

type RedelegateMsg struct {
	SrcValidator string `json:"src_validator"`
	DstValidator string `json:"dst_validator"`
	Amount       Coin   `json:"amount"`
}

type DistributionMsg struct {
	SetWithdrawAddress      *SetWithdrawAddressMsg      `json:"set_withdraw_address,omitempty"`
	WithdrawDelegatorReward *WithdrawDelegatorRewardMsg `json:"withdraw_delegator_reward,omitempty"`
	FundCommunityPool       *FundCommunityPoolMsg       `json:"fund_community_pool,omitempty"`
}

// SetWithdrawAddressMsg is translated to a [MsgSetWithdrawAddress](https://github.com/cosmos/cosmos-sdk/blob/v0.42.4/proto/cosmos/distribution/v1beta1/tx.proto#L29-L37).
// `delegator_address` is automatically filled with the current contract's address.
type SetWithdrawAddressMsg struct {
	// Address contains the `delegator_address` of a MsgSetWithdrawAddress
	Address string `json:"address"`
}

// WithdrawDelegatorRewardMsg is translated to a [MsgWithdrawDelegatorReward](https://github.com/cosmos/cosmos-sdk/blob/v0.42.4/proto/cosmos/distribution/v1beta1/tx.proto#L42-L50).
// `delegator_address` is automatically filled with the current contract's address.
type WithdrawDelegatorRewardMsg struct {
	// Validator contains `validator_address` of a MsgWithdrawDelegatorReward
	Validator string `json:"validator"`
}

// FundCommunityPoolMsg is translated to a [MsgFundCommunityPool](https://github.com/cosmos/cosmos-sdk/blob/v0.42.4/proto/cosmos/distribution/v1beta1/tx.proto#LL69C1-L76C2).
// `depositor` is automatically filled with the current contract's address.
type FundCommunityPoolMsg struct {
	// Amount is the list of coins to be send to the community pool
	Amount Array[Coin] `json:"amount"`
}

// AnyMsg is encoded the same way as a protobof [Any](https://github.com/protocolbuffers/protobuf/blob/master/src/google/protobuf/any.proto).
// This is the same structure as messages in `TxBody` from [ADR-020](https://github.com/cosmos/cosmos-sdk/blob/master/docs/architecture/adr-020-protobuf-transaction-encoding.md)
type AnyMsg struct {
	TypeURL string `json:"type_url"`
	Value   []byte `json:"value"`
}

type WasmMsg struct {
	Execute      *ExecuteMsg      `json:"execute,omitempty"`
	Instantiate  *InstantiateMsg  `json:"instantiate,omitempty"`
	Instantiate2 *Instantiate2Msg `json:"instantiate2,omitempty"`
	Migrate      *MigrateMsg      `json:"migrate,omitempty"`
	UpdateAdmin  *UpdateAdminMsg  `json:"update_admin,omitempty"`
	ClearAdmin   *ClearAdminMsg   `json:"clear_admin,omitempty"`
}

<<<<<<< HEAD
// These are messages in the IBC lifecycle using the new Eureka approach. Only usable by IBC-enabled contracts.
type EurekaMsg struct {
	SendPacket *EurekaSendPacketMsg `json:"send_packet,omitempty"`
=======
// These are messages in the IBC lifecycle using the new IBC2 approach. Only usable by IBC2-enabled contracts
type IBC2Msg struct {
	SendPacket *IBC2SendPacketMsg `json:"send_packet,omitempty"`
>>>>>>> 162eb9b5
}

// Sends an IBC packet with given payloads over the existing channel.
type IBC2SendPacketMsg struct {
	ChannelID string        `json:"channel_id"`
	Payloads  []IBC2Payload `json:"payloads"`
	Timeout   uint64        `json:"timeout,string,omitempty"`
}

// ExecuteMsg is used to call another defined contract on this chain.
// The calling contract requires the callee to be defined beforehand,
// and the address should have been defined in initialization.
// And we assume the developer tested the ABIs and coded them together.
//
// Since a contract is immutable once it is deployed, we don't need to transform this.
// If it was properly coded and worked once, it will continue to work throughout upgrades.
type ExecuteMsg struct {
	// ContractAddr is the sdk.AccAddress of the contract, which uniquely defines
	// the contract ID and instance ID. The sdk module should maintain a reverse lookup table.
	ContractAddr string `json:"contract_addr"`
	// Msg is assumed to be a json-encoded message, which will be passed directly
	// as `userMsg` when calling `Handle` on the above-defined contract
	Msg []byte `json:"msg"`
	// Send is an optional amount of coins this contract sends to the called contract
	Funds Array[Coin] `json:"funds"`
}

// InstantiateMsg will create a new contract instance from a previously uploaded CodeID.
// This allows one contract to spawn "sub-contracts".
type InstantiateMsg struct {
	// CodeID is the reference to the wasm byte code as used by the Cosmos-SDK
	CodeID uint64 `json:"code_id"`
	// Msg is assumed to be a json-encoded message, which will be passed directly
	// as `userMsg` when calling `Instantiate` on a new contract with the above-defined CodeID
	Msg []byte `json:"msg"`
	// Send is an optional amount of coins this contract sends to the called contract
	Funds Array[Coin] `json:"funds"`
	// Label is optional metadata to be stored with a contract instance.
	Label string `json:"label"`
	// Admin (optional) may be set here to allow future migrations from this address
	Admin string `json:"admin,omitempty"`
}

// Instantiate2Msg will create a new contract instance from a previously uploaded CodeID
// using the predictable address derivation.
type Instantiate2Msg struct {
	// CodeID is the reference to the wasm byte code as used by the Cosmos-SDK
	CodeID uint64 `json:"code_id"`
	// Msg is assumed to be a json-encoded message, which will be passed directly
	// as `userMsg` when calling `Instantiate` on a new contract with the above-defined CodeID
	Msg []byte `json:"msg"`
	// Send is an optional amount of coins this contract sends to the called contract
	Funds Array[Coin] `json:"funds"`
	// Label is optional metadata to be stored with a contract instance.
	Label string `json:"label"`
	// Admin (optional) may be set here to allow future migrations from this address
	Admin string `json:"admin,omitempty"`
	Salt  []byte `json:"salt"`
}

// MigrateMsg will migrate an existing contract from it's current wasm code (logic)
// to another previously uploaded wasm code. It requires the calling contract to be
// listed as "admin" of the contract to be migrated.
type MigrateMsg struct {
	// ContractAddr is the sdk.AccAddress of the target contract, to migrate.
	ContractAddr string `json:"contract_addr"`
	// NewCodeID is the reference to the wasm byte code for the new logic to migrate to
	NewCodeID uint64 `json:"new_code_id"`
	// Msg is assumed to be a json-encoded message, which will be passed directly
	// as `userMsg` when calling `Migrate` on the above-defined contract
	Msg []byte `json:"msg"`
}

// UpdateAdminMsg is the Go counterpart of WasmMsg::UpdateAdmin
// (https://github.com/CosmWasm/cosmwasm/blob/v0.14.0-beta5/packages/std/src/results/cosmos_msg.rs#L158-L160).
type UpdateAdminMsg struct {
	// ContractAddr is the sdk.AccAddress of the target contract.
	ContractAddr string `json:"contract_addr"`
	// Admin is the sdk.AccAddress of the new admin.
	Admin string `json:"admin"`
}

// ClearAdminMsg is the Go counterpart of WasmMsg::ClearAdmin
// (https://github.com/CosmWasm/cosmwasm/blob/v0.14.0-beta5/packages/std/src/results/cosmos_msg.rs#L158-L160).
type ClearAdminMsg struct {
	// ContractAddr is the sdk.AccAddress of the target contract.
	ContractAddr string `json:"contract_addr"`
}<|MERGE_RESOLUTION|>--- conflicted
+++ resolved
@@ -353,15 +353,10 @@
 	ClearAdmin   *ClearAdminMsg   `json:"clear_admin,omitempty"`
 }
 
-<<<<<<< HEAD
-// These are messages in the IBC lifecycle using the new Eureka approach. Only usable by IBC-enabled contracts.
-type EurekaMsg struct {
-	SendPacket *EurekaSendPacketMsg `json:"send_packet,omitempty"`
-=======
+
 // These are messages in the IBC lifecycle using the new IBC2 approach. Only usable by IBC2-enabled contracts
 type IBC2Msg struct {
 	SendPacket *IBC2SendPacketMsg `json:"send_packet,omitempty"`
->>>>>>> 162eb9b5
 }
 
 // Sends an IBC packet with given payloads over the existing channel.
