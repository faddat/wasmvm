package types

import (
	"encoding/json"
	"fmt"
)

//------- Results / Msgs -------------

// ContractResult is the raw response from the instantiate/execute/migrate calls.
// This is mirrors Rust's ContractResult<Response>.
type ContractResult struct {
	Ok  *Response `json:"ok,omitempty"`
	Err string    `json:"error,omitempty"`
}

func (r *ContractResult) SubMessages() []SubMsg {
	if r.Ok != nil {
		return r.Ok.Messages
	}
	return nil
}

// Response defines the return value on a successful instantiate/execute/migrate.
// This is the counterpart of [Response](https://github.com/CosmWasm/cosmwasm/blob/v0.14.0-beta1/packages/std/src/results/response.rs#L73-L88)
type Response struct {
	// Messages comes directly from the contract and is its request for action.
	// If the ReplyOn value matches the result, the runtime will invoke this
	// contract's `reply` entry point after execution. Otherwise, this is all
	// "fire and forget".
	Messages []SubMsg `json:"messages"`
	// base64-encoded bytes to return as ABCI.Data field
	Data []byte `json:"data"`
	// attributes for a log event to return over abci interface
	Attributes []EventAttribute `json:"attributes"`
	// custom events (separate from the main one that contains the attributes
	// above)
	Events []Event `json:"events"`
}

type Event struct {
	Type       string                `json:"type"`
	Attributes Array[EventAttribute] `json:"attributes"`
}

// EventAttribute.
type EventAttribute struct {
	Key   string `json:"key"`
	Value string `json:"value"`
}

// CosmosMsg is an rust enum and only (exactly) one of the fields should be set
// Should we do a cleaner approach in Go? (type/data?)
type CosmosMsg struct {
	Bank         *BankMsg         `json:"bank,omitempty"`
	Custom       json.RawMessage  `json:"custom,omitempty"`
	Distribution *DistributionMsg `json:"distribution,omitempty"`
	Gov          *GovMsg          `json:"gov,omitempty"`
	IBC          *IBCMsg          `json:"ibc,omitempty"`
	Staking      *StakingMsg      `json:"staking,omitempty"`
	Any          *AnyMsg          `json:"any,omitempty"`
	Wasm         *WasmMsg         `json:"wasm,omitempty"`
	IBC2         *IBC2Msg         `json:"ibc2,omitempty"`
}

func (m *CosmosMsg) UnmarshalJSON(data []byte) error {
	// We need a custom unmarshaler to parse both the "stargate" and "any" variants
	type InternalCosmosMsg struct {
		Bank         *BankMsg         `json:"bank,omitempty"`
		Custom       json.RawMessage  `json:"custom,omitempty"`
		Distribution *DistributionMsg `json:"distribution,omitempty"`
		Gov          *GovMsg          `json:"gov,omitempty"`
		IBC          *IBCMsg          `json:"ibc,omitempty"`
		Staking      *StakingMsg      `json:"staking,omitempty"`
		Any          *AnyMsg          `json:"any,omitempty"`
		Wasm         *WasmMsg         `json:"wasm,omitempty"`
		Stargate     *AnyMsg          `json:"stargate,omitempty"`
		IBC2         *IBC2Msg         `json:"ibc2,omitempty"`
	}
	var tmp InternalCosmosMsg
	err := json.Unmarshal(data, &tmp)
	if err != nil {
		return err
	}

	if tmp.Any != nil && tmp.Stargate != nil {
		return fmt.Errorf("invalid CosmosMsg: both 'any' and 'stargate' fields are set")
	} else if tmp.Any == nil && tmp.Stargate != nil {
		// Use "Any" for both variants
		tmp.Any = tmp.Stargate
	}

	*m = CosmosMsg{
		Bank:         tmp.Bank,
		Custom:       tmp.Custom,
		Distribution: tmp.Distribution,
		Gov:          tmp.Gov,
		IBC:          tmp.IBC,
		Staking:      tmp.Staking,
		Any:          tmp.Any,
		Wasm:         tmp.Wasm,
		IBC2:         tmp.IBC2,
	}
	return nil
}

type BankMsg struct {
	Send *SendMsg `json:"send,omitempty"`
	Burn *BurnMsg `json:"burn,omitempty"`
}

// SendMsg contains instructions for a Cosmos-SDK/SendMsg
// It has a fixed interface here and should be converted into the proper SDK format before dispatching.
type SendMsg struct {
	ToAddress string      `json:"to_address"`
	Amount    Array[Coin] `json:"amount"`
}

// BurnMsg will burn the given coins from the contract's account.
// There is no Cosmos SDK message that performs this, but it can be done by calling the bank keeper.
// Important if a contract controls significant token supply that must be retired.
type BurnMsg struct {
	Amount Array[Coin] `json:"amount"`
}

type IBCMsg struct {
	Transfer             *TransferMsg             `json:"transfer,omitempty"`
	SendPacket           *SendPacketMsg           `json:"send_packet,omitempty"`
	WriteAcknowledgement *WriteAcknowledgementMsg `json:"write_acknowledgement,omitempty"`
	CloseChannel         *CloseChannelMsg         `json:"close_channel,omitempty"`
	PayPacketFee         *PayPacketFeeMsg         `json:"pay_packet_fee,omitempty"`
	PayPacketFeeAsync    *PayPacketFeeAsyncMsg    `json:"pay_packet_fee_async,omitempty"`
}

type GovMsg struct {
	// This maps directly to [MsgVote](https://github.com/cosmos/cosmos-sdk/blob/v0.42.5/proto/cosmos/gov/v1beta1/tx.proto#L46-L56) in the Cosmos SDK with voter set to the contract address.
	Vote *VoteMsg `json:"vote,omitempty"`
	/// This maps directly to [MsgVoteWeighted](https://github.com/cosmos/cosmos-sdk/blob/v0.45.8/proto/cosmos/gov/v1beta1/tx.proto#L66-L78) in the Cosmos SDK with voter set to the contract address.
	VoteWeighted *VoteWeightedMsg `json:"vote_weighted,omitempty"`
}

type voteOption int

type VoteMsg struct {
	ProposalId uint64 `json:"proposal_id"`
	// Option is the vote option.
	//
	// This used to be called "vote", but was changed for consistency with Cosmos SDK.
	// The old name is still supported for backwards compatibility.
	Option voteOption `json:"option"`
}

func (m *VoteMsg) UnmarshalJSON(data []byte) error {
	// We need a custom unmarshaler to parse both the "stargate" and "any" variants
	type InternalVoteMsg struct {
		ProposalId uint64      `json:"proposal_id"`
		Option     *voteOption `json:"option"`
		Vote       *voteOption `json:"vote"` // old version
	}
	var tmp InternalVoteMsg
	err := json.Unmarshal(data, &tmp)
	if err != nil {
		return err
	}

	if tmp.Option != nil && tmp.Vote != nil {
		return fmt.Errorf("invalid VoteMsg: both 'option' and 'vote' fields are set")
	} else if tmp.Option == nil && tmp.Vote != nil {
		// Use "Option" for both variants
		tmp.Option = tmp.Vote
	}

	*m = VoteMsg{
		ProposalId: tmp.ProposalId,
		Option:     *tmp.Option,
	}
	return nil
}

type VoteWeightedMsg struct {
	ProposalId uint64               `json:"proposal_id"`
	Options    []WeightedVoteOption `json:"options"`
}

type WeightedVoteOption struct {
	Option voteOption `json:"option"`
	// Weight is a Decimal string, e.g. "0.25" for 25%
	Weight string `json:"weight"`
}

const (
	UnsetVoteOption voteOption = iota // The default value. We never return this in any valid instance (see toVoteOption).
	Yes
	No
	Abstain
	NoWithVeto
)

var fromVoteOption = map[voteOption]string{
	Yes:        "yes",
	No:         "no",
	Abstain:    "abstain",
	NoWithVeto: "no_with_veto",
}

var toVoteOption = map[string]voteOption{
	"yes":          Yes,
	"no":           No,
	"abstain":      Abstain,
	"no_with_veto": NoWithVeto,
}

func (v voteOption) String() string {
	return fromVoteOption[v]
}

func (v voteOption) MarshalJSON() ([]byte, error) {
	return json.Marshal(v.String())
}

func (s *voteOption) UnmarshalJSON(b []byte) error {
	var j string
	err := json.Unmarshal(b, &j)
	if err != nil {
		return err
	}

	voteOption, ok := toVoteOption[j]
	if !ok {
		return fmt.Errorf("invalid vote option '%v'", j)
	}
	*s = voteOption
	return nil
}

type TransferMsg struct {
	ChannelID string     `json:"channel_id"`
	ToAddress string     `json:"to_address"`
	Amount    Coin       `json:"amount"`
	Timeout   IBCTimeout `json:"timeout"`
	Memo      string     `json:"memo,omitempty"`
}

type SendPacketMsg struct {
	ChannelID string     `json:"channel_id"`
	Data      []byte     `json:"data"`
	Timeout   IBCTimeout `json:"timeout"`
}

type WriteAcknowledgementMsg struct {
	// The acknowledgement to send back
	Ack IBCAcknowledgement `json:"ack"`
	// Existing channel where the packet was received
	ChannelID string `json:"channel_id"`
	// Sequence number of the packet that was received
	PacketSequence uint64 `json:"packet_sequence"`
}

type CloseChannelMsg struct {
	ChannelID string `json:"channel_id"`
}

type PayPacketFeeMsg struct {
	// The channel id on the chain where the packet is sent from (this chain).
	ChannelID string `json:"channel_id"`
	Fee       IBCFee `json:"fee"`
	// The port id on the chain where the packet is sent from (this chain).
	PortID string `json:"port_id"`
	// Allowlist of relayer addresses that can receive the fee. This is currently not implemented and *must* be empty.
	Relayers Array[string] `json:"relayers"`
}

type PayPacketFeeAsyncMsg struct {
	// The channel id on the chain where the packet is sent from (this chain).
	ChannelID string `json:"channel_id"`
	Fee       IBCFee `json:"fee"`
	// The port id on the chain where the packet is sent from (this chain).
	PortID string `json:"port_id"`
	// Allowlist of relayer addresses that can receive the fee. This is currently not implemented and *must* be empty.
	Relayers Array[string] `json:"relayers"`
	// The sequence number of the packet that should be incentivized.
	Sequence uint64 `json:"sequence"`
}

type IBCFee struct {
	AckFee     Array[Coin] `json:"ack_fee"`
	ReceiveFee Array[Coin] `json:"receive_fee"`
	TimeoutFee Array[Coin] `json:"timeout_fee"`
}

type StakingMsg struct {
	Delegate   *DelegateMsg   `json:"delegate,omitempty"`
	Undelegate *UndelegateMsg `json:"undelegate,omitempty"`
	Redelegate *RedelegateMsg `json:"redelegate,omitempty"`
}

type DelegateMsg struct {
	Validator string `json:"validator"`
	Amount    Coin   `json:"amount"`
}

type UndelegateMsg struct {
	Validator string `json:"validator"`
	Amount    Coin   `json:"amount"`
}

type RedelegateMsg struct {
	SrcValidator string `json:"src_validator"`
	DstValidator string `json:"dst_validator"`
	Amount       Coin   `json:"amount"`
}

type DistributionMsg struct {
	SetWithdrawAddress      *SetWithdrawAddressMsg      `json:"set_withdraw_address,omitempty"`
	WithdrawDelegatorReward *WithdrawDelegatorRewardMsg `json:"withdraw_delegator_reward,omitempty"`
	FundCommunityPool       *FundCommunityPoolMsg       `json:"fund_community_pool,omitempty"`
}

// SetWithdrawAddressMsg is translated to a [MsgSetWithdrawAddress](https://github.com/cosmos/cosmos-sdk/blob/v0.42.4/proto/cosmos/distribution/v1beta1/tx.proto#L29-L37).
// `delegator_address` is automatically filled with the current contract's address.
type SetWithdrawAddressMsg struct {
	// Address contains the `delegator_address` of a MsgSetWithdrawAddress
	Address string `json:"address"`
}

// WithdrawDelegatorRewardMsg is translated to a [MsgWithdrawDelegatorReward](https://github.com/cosmos/cosmos-sdk/blob/v0.42.4/proto/cosmos/distribution/v1beta1/tx.proto#L42-L50).
// `delegator_address` is automatically filled with the current contract's address.
type WithdrawDelegatorRewardMsg struct {
	// Validator contains `validator_address` of a MsgWithdrawDelegatorReward
	Validator string `json:"validator"`
}

// FundCommunityPoolMsg is translated to a [MsgFundCommunityPool](https://github.com/cosmos/cosmos-sdk/blob/v0.42.4/proto/cosmos/distribution/v1beta1/tx.proto#LL69C1-L76C2).
// `depositor` is automatically filled with the current contract's address.
type FundCommunityPoolMsg struct {
	// Amount is the list of coins to be send to the community pool
	Amount Array[Coin] `json:"amount"`
}

// AnyMsg is encoded the same way as a protobof [Any](https://github.com/protocolbuffers/protobuf/blob/master/src/google/protobuf/any.proto).
// This is the same structure as messages in `TxBody` from [ADR-020](https://github.com/cosmos/cosmos-sdk/blob/master/docs/architecture/adr-020-protobuf-transaction-encoding.md)
type AnyMsg struct {
	TypeURL string `json:"type_url"`
	Value   []byte `json:"value"`
}

type WasmMsg struct {
	Execute      *ExecuteMsg      `json:"execute,omitempty"`
	Instantiate  *InstantiateMsg  `json:"instantiate,omitempty"`
	Instantiate2 *Instantiate2Msg `json:"instantiate2,omitempty"`
	Migrate      *MigrateMsg      `json:"migrate,omitempty"`
	UpdateAdmin  *UpdateAdminMsg  `json:"update_admin,omitempty"`
	ClearAdmin   *ClearAdminMsg   `json:"clear_admin,omitempty"`
}

<<<<<<< HEAD
// These are messages in the IBC lifecycle using the new Eureka approach. Only usable by IBC-enabled contracts.
type EurekaMsg struct {
	SendPacket *EurekaSendPacketMsg `json:"send_packet,omitempty"`
=======
// These are messages in the IBC lifecycle using the new IBC2 approach. Only usable by IBC2-enabled contracts
type IBC2Msg struct {
	SendPacket           *IBC2SendPacketMsg           `json:"send_packet,omitempty"`
	WriteAcknowledgement *IBC2WriteAcknowledgementMsg `json:"write_acknowledgement,omitempty"`
>>>>>>> 8c95af98
}

// Sends an IBC packet with given payloads over the existing channel.
type IBC2SendPacketMsg struct {
	SourceClient string        `json:"source_client"`
	Payloads     []IBC2Payload `json:"payloads"`
	Timeout      uint64        `json:"timeout,string,omitempty"`
}

type IBC2WriteAcknowledgementMsg struct {
	// The acknowledgement to send back
	Ack IBCAcknowledgement `json:"ack"`
	// Existing channel where the packet was received
	SourceClient string `json:"source_client"`
	// Sequence number of the packet that was received
	PacketSequence uint64 `json:"packet_sequence"`
}

// ExecuteMsg is used to call another defined contract on this chain.
// The calling contract requires the callee to be defined beforehand,
// and the address should have been defined in initialization.
// And we assume the developer tested the ABIs and coded them together.
//
// Since a contract is immutable once it is deployed, we don't need to transform this.
// If it was properly coded and worked once, it will continue to work throughout upgrades.
type ExecuteMsg struct {
	// ContractAddr is the sdk.AccAddress of the contract, which uniquely defines
	// the contract ID and instance ID. The sdk module should maintain a reverse lookup table.
	ContractAddr string `json:"contract_addr"`
	// Msg is assumed to be a json-encoded message, which will be passed directly
	// as `userMsg` when calling `Handle` on the above-defined contract
	Msg []byte `json:"msg"`
	// Send is an optional amount of coins this contract sends to the called contract
	Funds Array[Coin] `json:"funds"`
}

// InstantiateMsg will create a new contract instance from a previously uploaded CodeID.
// This allows one contract to spawn "sub-contracts".
type InstantiateMsg struct {
	// CodeID is the reference to the wasm byte code as used by the Cosmos-SDK
	CodeID uint64 `json:"code_id"`
	// Msg is assumed to be a json-encoded message, which will be passed directly
	// as `userMsg` when calling `Instantiate` on a new contract with the above-defined CodeID
	Msg []byte `json:"msg"`
	// Send is an optional amount of coins this contract sends to the called contract
	Funds Array[Coin] `json:"funds"`
	// Label is optional metadata to be stored with a contract instance.
	Label string `json:"label"`
	// Admin (optional) may be set here to allow future migrations from this address
	Admin string `json:"admin,omitempty"`
}

// Instantiate2Msg will create a new contract instance from a previously uploaded CodeID
// using the predictable address derivation.
type Instantiate2Msg struct {
	// CodeID is the reference to the wasm byte code as used by the Cosmos-SDK
	CodeID uint64 `json:"code_id"`
	// Msg is assumed to be a json-encoded message, which will be passed directly
	// as `userMsg` when calling `Instantiate` on a new contract with the above-defined CodeID
	Msg []byte `json:"msg"`
	// Send is an optional amount of coins this contract sends to the called contract
	Funds Array[Coin] `json:"funds"`
	// Label is optional metadata to be stored with a contract instance.
	Label string `json:"label"`
	// Admin (optional) may be set here to allow future migrations from this address
	Admin string `json:"admin,omitempty"`
	Salt  []byte `json:"salt"`
}

// MigrateMsg will migrate an existing contract from it's current wasm code (logic)
// to another previously uploaded wasm code. It requires the calling contract to be
// listed as "admin" of the contract to be migrated.
type MigrateMsg struct {
	// ContractAddr is the sdk.AccAddress of the target contract, to migrate.
	ContractAddr string `json:"contract_addr"`
	// NewCodeID is the reference to the wasm byte code for the new logic to migrate to
	NewCodeID uint64 `json:"new_code_id"`
	// Msg is assumed to be a json-encoded message, which will be passed directly
	// as `userMsg` when calling `Migrate` on the above-defined contract
	Msg []byte `json:"msg"`
}

// UpdateAdminMsg is the Go counterpart of WasmMsg::UpdateAdmin
// (https://github.com/CosmWasm/cosmwasm/blob/v0.14.0-beta5/packages/std/src/results/cosmos_msg.rs#L158-L160).
type UpdateAdminMsg struct {
	// ContractAddr is the sdk.AccAddress of the target contract.
	ContractAddr string `json:"contract_addr"`
	// Admin is the sdk.AccAddress of the new admin.
	Admin string `json:"admin"`
}

// ClearAdminMsg is the Go counterpart of WasmMsg::ClearAdmin
// (https://github.com/CosmWasm/cosmwasm/blob/v0.14.0-beta5/packages/std/src/results/cosmos_msg.rs#L158-L160).
type ClearAdminMsg struct {
	// ContractAddr is the sdk.AccAddress of the target contract.
	ContractAddr string `json:"contract_addr"`
}<|MERGE_RESOLUTION|>--- conflicted
+++ resolved
@@ -353,16 +353,10 @@
 	ClearAdmin   *ClearAdminMsg   `json:"clear_admin,omitempty"`
 }
 
-<<<<<<< HEAD
-// These are messages in the IBC lifecycle using the new Eureka approach. Only usable by IBC-enabled contracts.
-type EurekaMsg struct {
-	SendPacket *EurekaSendPacketMsg `json:"send_packet,omitempty"`
-=======
 // These are messages in the IBC lifecycle using the new IBC2 approach. Only usable by IBC2-enabled contracts
 type IBC2Msg struct {
 	SendPacket           *IBC2SendPacketMsg           `json:"send_packet,omitempty"`
 	WriteAcknowledgement *IBC2WriteAcknowledgementMsg `json:"write_acknowledgement,omitempty"`
->>>>>>> 8c95af98
 }
 
 // Sends an IBC packet with given payloads over the existing channel.
