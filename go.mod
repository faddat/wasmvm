--- conflicted
+++ resolved
@@ -3,13 +3,8 @@
 go 1.17
 
 require (
-<<<<<<< HEAD
 	github.com/stretchr/testify v1.7.0
 	github.com/tendermint/tm-db v0.6.4
-)
-=======
-	github.com/stretchr/testify v1.5.1
-	github.com/tendermint/tm-db v0.5.1
 )
 
 require (
@@ -27,4 +22,3 @@
 	gopkg.in/check.v1 v1.0.0-20180628173108-788fd7840127 // indirect
 	gopkg.in/yaml.v2 v2.2.8 // indirect
 )
->>>>>>> 650aa7bd
